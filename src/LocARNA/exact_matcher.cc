// compile only when libRNA is available for linking
#ifdef HAVE_LIBRNA

#include "sequence.hh"
#include "arc_matches.hh"

//#include "basepairs_looptraversal.hh"

#include "exact_matcher.hh"

#include "scoring.hh"

#include <iostream>

namespace LocARNA {

ExactMatcher::ExactMatcher(const Sequence &seqA_,
			   const Sequence &seqB_,
			   const ArcMatches &arc_matches_,
			   const Mapping &mappingA_,
			   const Mapping &mappingB_,
			   PatternPairMap &foundEPMs_,
			   const int &alpha_1_,
			   const int &alpha_2_,
			   const int &alpha_3_,
			   const int &difference_to_opt_score_,
			   const int &min_subopt_score_,
			   const int &easier_scoring_par_,
			   const double &subopt_range_,
			   const int &am_threshold_,
			   const double &cutoff_coverage_
			   )
    : seqA(seqA_),
      seqB(seqB_),
      arc_matches(arc_matches_),
      bpsA(arc_matches_.get_base_pairsA()),
      bpsB(arc_matches_.get_base_pairsB()),
      mappingA(mappingA_),
      mappingB(mappingB_),
      epm(),
      alpha_1(alpha_1_),
      alpha_2(alpha_2_),
      alpha_3(alpha_3_),
      difference_to_opt_score(difference_to_opt_score_*100),
      min_subopt_score(min_subopt_score_*100),
      easier_scoring_par(easier_scoring_par_),
      foundEPMs(foundEPMs_),
      subopt_range(subopt_range_),
      am_threshold(am_threshold_*100),
      cutoff_coverage(cutoff_coverage_)
{
    // set size of matrices
	A.resize(seqA.length()+1,seqB.length()+1);
	A.fill(infty_score_t::neg_infty);
	A.set(0,0,infty_score_t(0));
	G.resize(seqA.length()+1,seqB.length()+1);
	G.fill(infty_score_t(0));
	B.resize(seqA.length()+1,seqB.length()+1);
	B.fill(infty_score_t(0));
	F.resize(seqA.length()+1,seqB.length()+1);
	F.fill(infty_score_t(0));
	Trace.resize(seqA.length()+2,seqB.length()+2);
	struct Trace_entry el = {infty_score_t(0),0,0};
	Trace.fill(el);
}

ExactMatcher::~ExactMatcher(){
	for(size_type i=0;i<seqA.length()+2;i++){
		for(size_type j=0;j<seqB.length()+2;j++){
			if(Trace(i,j).next_pos!=0){
				delete Trace(i,j).next_pos;
				Trace(i,j).next_pos=0;
			}
			if(Trace(i,j).arc_match_idx!=0){
				delete Trace(i,j).arc_match_idx;
				Trace(i,j).arc_match_idx=0;
			}
		}
	}
}

void ExactMatcher::compute_matrices() {
        // for all arc matches from inside to outside
	for(ArcMatchVec::const_iterator it=arc_matches.begin();it!=arc_matches.end();it++){
		//check if valid arc_match
		if(seqA[it->arcA().left()]!=seqB[it->arcB().left()] || seqA[it->arcA().right()]!=seqB[it->arcB().right()]){
			arc_match_score.push_back(infty_score_t::neg_infty);
		}
		else{
			//compute matrices A,G and B for an arcMatch and store it in the vector arc_match_score
			compute_AGBmatrices(*it);
			size_type number_of_posA = mappingA.number_of_valid_pos(it->arcA().idx());
			size_type number_of_posB = mappingB.number_of_valid_pos(it->arcB().idx());
			infty_score_t temp = B(number_of_posA-1,number_of_posB-1)-alpha_1*100;
			arc_match_score.push_back(temp);
		}
	}
	compute_F_with_prob_unpaired();
}

void ExactMatcher::compute_AGBmatrices(const ArcMatch &arc_match){
	const Arc &arcA=arc_match.arcA();
	const Arc &arcB=arc_match.arcB();
	size_type idxA = arcA.idx();
	size_type idxB = arcB.idx();
	size_type number_of_posA = mappingA.number_of_valid_pos(idxA);
	size_type number_of_posB = mappingB.number_of_valid_pos(idxB);
	infty_score_t score_A,score_B;
	for(size_type i=1;i<number_of_posA;i++){
		for(size_type j=1;j<number_of_posB;j++){
			//don't fill in A last column and last row except the entry (number_of_posA-1,number_of_posB-1)
			if((i==number_of_posA-1 && j!=number_of_posB-1) || (i!=number_of_posA-1 && j==number_of_posB-1)){
				 A(i,j)=infty_score_t::neg_infty;
			}
			else{
				A(i,j)=max(seq_str_matching(A,arc_match,i,j,false),infty_score_t::neg_infty);
			}
			G(i,j)=max(max(A(i,j),G(i-1,j-1)),max(G(i,j-1),G(i-1,j)));
			B(i,j)=max(seq_str_matching(B,arc_match,i,j,true),G(i,j));

		}
	}
}

infty_score_t ExactMatcher::seq_str_matching(ScoreMatrix &mat, const ArcMatch &arc_match, size_type i, size_type j, bool matrixB,bool subopt){
	infty_score_t score_seq = infty_score_t::neg_infty; infty_score_t score_str =infty_score_t::neg_infty;
	const Arc &arcA=arc_match.arcA();
	const Arc &arcB=arc_match.arcB();
	size_type idxA = arcA.idx();
	size_type idxB = arcB.idx();
	size_type PosSeqA = mappingA.get_pos_in_seq(arcA,i);
	size_type PosSeqB = mappingB.get_pos_in_seq(arcB,j);
	if(seqA[PosSeqA]==seqB[PosSeqB]){
		if(mappingA.seq_matching(idxA,i) && mappingB.seq_matching(idxB,j)){
			//sequential matching
			score_seq = mat(i-1,j-1)+alpha_1*100;
		}
		//special case if the previous entry in matrix B was taken from matrix G -> no check if sequential matching
		//is permitted
		if(matrixB){
			score_seq = max(G(i-1,j-1)+alpha_1*100,score_seq);
			if(subopt){
				score_seq = max(G2(i-1,j-1)+alpha_1*100,score_seq);
			}
		}
		//structural matching
		for(ArcMatchIdxVec::const_iterator it=arc_matches.common_right_end_list(PosSeqA-1,PosSeqB-1).begin();
						    		    			arc_matches.common_right_end_list(PosSeqA-1,PosSeqB-1).end() != it; ++it ) {
			const ArcMatch &inner_am = arc_matches.arcmatch(*it);
			if(inner_am.arcA().left()>arcA.left() && inner_am.arcB().left()>arcB.left()){
				int pos_before_arcA = mappingA.get_pos_in_new_seq(arcA,inner_am.arcA().left()-1);
				int pos_before_arcB= mappingB.get_pos_in_new_seq(arcB,inner_am.arcB().left()-1);
				if(pos_before_arcA == -1 || pos_before_arcB == -1) continue; //no valid position before the arc
				infty_score_t tmp = mat(pos_before_arcA,pos_before_arcB)+alpha_1*100+score_for_arc_match(inner_am,true)+score_for_stacking(arc_match,inner_am);
				score_str=max(score_str,tmp);
			}
		}
	}
	return max(score_seq,score_str).normalized_neg();
}

void ExactMatcher::compute_F_with_prob_unpaired(){
	int max_in_F=0;
	int count_seq = 0;
	int count_am=0;
	infty_score_t score_seq,score_str;
	for(size_type i=1;i<=seqA.length();i++){
		for(size_type j=1;j<=seqB.length();j++){
			score_seq=infty_score_t(0);score_str=infty_score_t(0);
			//sequential matching
			if(seqA[i]==seqB[j] && !valid_unpaired_pos_in_F(i,j)){
				count_seq++;
			}
			if(seqA[i]==seqB[j] &&
					valid_unpaired_pos_in_F(i,j)){
				score_seq = F(i-1,j-1)+alpha_1*100;
			}
			//structural matching
			for(ArcMatchIdxVec::const_iterator it=arc_matches.common_right_end_list(i,j).begin();
			    			arc_matches.common_right_end_list(i,j).end() != it; ++it ) {

			    const ArcMatch &am = arc_matches.arcmatch(*it);
			    if(score_for_arc_match(am,true).finite_value()>am_threshold){
			    	score_str = max(score_str,F(am.arcA().left()-1,am.arcB().left()-1)+score_for_arc_match(am,true));
			    }
			}
			F(i,j)=max(score_seq,score_str);
			if(F(i,j).finite_value()>max_in_F){
				max_in_F=F(i,j).finite_value();
				pos_of_max = pair<int,int>(i,j);
			}
		}
	}
	cout << "positions that weren't considered because of filtering " << count_seq << endl;
	cout << "arcmatches that weren't considered because of filtering " << count_am << endl;
}

infty_score_t ExactMatcher::score_for_arc_match(const ArcMatch &am, bool with_part_under_am){
	if(easier_scoring_par){
		if(with_part_under_am){
			return arc_match_score.at(am.idx())+InftyArithInt::basic_type(((2*alpha_1)+easier_scoring_par*2)*100);
		}
		else{
			return infty_score_t(0)+InftyArithInt::basic_type(((2*alpha_1)+easier_scoring_par*2)*100);
		}
	}
	double probArcA = bpsA.get_arc_prob(am.arcA().left(),am.arcA().right());
	double probArcB = bpsB.get_arc_prob(am.arcB().left(),am.arcB().right());
	if(with_part_under_am){
	return arc_match_score.at(am.idx())+InftyArithInt::basic_type(((2*alpha_1)+(probArcA+probArcB)*alpha_2)*100);
	}
	else{
		return infty_score_t(0)+InftyArithInt::basic_type(((2*alpha_1)+(probArcA+probArcB)*alpha_2)*100);
	}
}


infty_score_t ExactMatcher::score_for_stacking(const ArcMatch &am, const ArcMatch &inner_am){
    double prob_stacking_arcA = 0;
	double prob_stacking_arcB = 0;
	//stacking arcA
	if(am.arcA().left()+1==inner_am.arcA().left() &&
	   am.arcA().right()-1==inner_am.arcA().right()){
	     prob_stacking_arcA = bpsA.get_arc_2_prob(am.arcA().left(),am.arcA().right());
	}
	//stacking arcB
	if(am.arcB().left()+1==inner_am.arcB().left() &&
	   am.arcB().right()-1==inner_am.arcB().right()){
	     prob_stacking_arcB = bpsB.get_arc_2_prob(am.arcB().left(),am.arcB().right());
	}
	return infty_score_t(0)+InftyArithInt::basic_type((prob_stacking_arcA+prob_stacking_arcB)*100*alpha_3);
}

//__________________________________________________________________________________________

//suboptimal
//__________________________________________________________________________________________

void ExactMatcher::compute_EPMs_suboptimal(){
	//initialize G2 matrix for suboptimal traceback
	G2.resize(seqA.length()+1,seqB.length()+1);
	G2.fill(infty_score_t(0));

	cout << "maximal score " << F(pos_of_max.first,pos_of_max.second) << endl;
	int max_in_F = F(pos_of_max.first,pos_of_max.second).finite_value();

	subopt_score = max_in_F;
	if (difference_to_opt_score > 0){
		subopt_score = max_in_F-difference_to_opt_score;
		cout << " Set suboptimal score to allowed difference" << endl;
	} else if ( (subopt_range > 0.0) && (subopt_range < 1.0 ) ){
		subopt_score = subopt_range * max_in_F;
	}

	if (subopt_score < min_subopt_score) {
		subopt_score = min_subopt_score;
	}

	cout << "subopt score " << subopt_score << endl;

	//compute length of best EPM
	int max_length = compute_length_of_best_EPM();
	cout << "max EPM length " << max_length << endl;

	double min_seq_length = static_cast<double>(std::min(seqA.length(),seqB.length()));
	cout << "coverage " << max_length/min_seq_length << endl;
	if(max_length/min_seq_length>cutoff_coverage){
		//don't do suboptimal traceback;
		epm.set_score(max_in_F);
		//epm.print_epm(cout,F(pos_of_max.first,pos_of_max.second).finite_value());
		add_foundEPM();
		return;
	}
	epm.reset();
	find_start_pos_for_traceback();
}

int ExactMatcher::compute_length_of_best_EPM(){
	int i = pos_of_max.first;
	int j = pos_of_max.second;
	while(!(F(i,j).finite_value()==0)){
		if(F(i,j)==F(i-1,j-1)+alpha_1*100){
			epm.add(i,j,'.');
			i--;j--;
		}
		else{
			for(ArcMatchIdxVec::const_iterator it=arc_matches.common_right_end_list(i,j).begin();
				  arc_matches.common_right_end_list(i,j).end() != it; ++it){
				const ArcMatch &am = arc_matches.arcmatch(*it);
				if(F(i,j)==F(am.arcA().left()-1,am.arcB().left()-1)+
						score_for_arc_match(am,true)){
					epm.add_arcmatch(am);
					this->trace_AGB(am,epm);
					i=am.arcA().left()-1;
					j=am.arcB().left()-1;
					break;
				}
			}
		}
	}
	return epm.getStructure().size();
}

void ExactMatcher::find_start_pos_for_traceback(){
	bool valid;
	//store start points for maximally extended exact pattern matchings -> all patterns that cannot be extended
	for(int i=0;i<seqA.length()+1;i++){
		for(int j=0;j<seqB.length()+1;j++){
			if(F(i,j)>(infty_score_t)subopt_score){
				valid=true;
				if(i==seqA.length() || j==seqB.length()){
				}
				else if(seqA[i+1]==seqB[j+1]){// && valid_external_pos(i+1,j+1)){
					//don't consider (i,j)
					valid =false;
				}
				/*else{
					for(ArcMatchIdxVec::const_iterator it=arc_matches.common_left_end_list(i,j).begin();
							arc_matches.common_left_end_list(i,j).end() != it; ++it){
						const ArcMatch &am = arc_matches.arcmatch(*it);
						if(!(arc_match_score.at(am.idx())==infty_score_t::neg_infty)
								//&& valid_external_arcmatch(am)
						){
							//don't consider (i,j)
							valid=false;
							break;
						}
					}
				}*/
				if(valid){
					trace_in_F_suboptimal(i,j);

				}
			}
		}
	}
}

void ExactMatcher::trace_in_F_suboptimal(int i,int j){


	list<EPM> epms_to_proc_AM;
	list<EPM> epms_to_proc;
	vector<list<EPM>::iterator> epms_to_proc_delete;
	epm.set_score(0);
	epm.set_score_to_substract_in_F(0);
	epm.set_curPos(pair<int,int>(i,j));
	epms_to_proc.push_back(epm);
	int cur_i,cur_j,cur_score;
	while(epms_to_proc.begin()!=epms_to_proc.end()){
		epm = epms_to_proc.front();
		cur_i = epms_to_proc.front().get_curPos().first;
		cur_j = epms_to_proc.front().get_curPos().second;
		cur_score = epms_to_proc.front().get_score();
		if(!(F(cur_i,cur_j).finite_value()==0)){
			EPM trace_F=epm;
			if(seqA[cur_i]==seqB[cur_j] && cur_score+alpha_1*100+F(cur_i-1,cur_j-1).finite_value()>subopt_score
					&& this->valid_unpaired_pos_in_F(cur_i,cur_j)){
				//cout << "sequential matching " << endl;
				epm.add(cur_i,cur_j,'.');
				epm.set_score(cur_score+alpha_1*100);
				epm.set_curPos(pair<int,int>(cur_i-1,cur_j-1));
				epms_to_proc.push_back(epm);
			}
			for(ArcMatchIdxVec::const_iterator it=arc_matches.common_right_end_list(cur_i,cur_j).begin();
							arc_matches.common_right_end_list(cur_i,cur_j).end() != it; ++it){
				const ArcMatch &am = arc_matches.arcmatch(*it);
				if(score_for_arc_match(am,true).finite_value()<=am_threshold){
					continue;
				}
				else if(cur_score + score_for_arc_match(am,true).finite_value() +
						F(am.arcA().left()-1,am.arcB().left()-1).finite_value() > subopt_score){
					epm = trace_F;
					epm.store_arcmatch(am.idx());
					epm.set_score(cur_score+(this->score_for_arc_match(am,true)+F(am.arcA().left()-1,am.arcB().left()-1)).finite_value());
					epm.set_curPos(pair<int,int>(am.arcA().left()-1,am.arcB().left()-1));
					epm.set_score_to_substract_in_F(F(am.arcA().left()-1,am.arcB().left()-1).finite_value());
					epms_to_proc.push_front(epm);
					bool finished = false;
					while(!finished){
						finished = true;
						for(list<EPM>::iterator it=epms_to_proc.begin();it!=epms_to_proc.end();it++){
							if(it->get_arcmatches_to_do().size()!=0){
								ArcMatch::idx_type next_am_idx = it->next_arcmatch();
								const ArcMatch &inner_am = arc_matches.arcmatch(next_am_idx);
								epm.reset();
								epm.set_score(it->get_score());
								epm.add_arcmatch(inner_am);
								this->trace_AGB_suboptimal(inner_am,epm,epm,epms_to_proc_AM);
								copy_epm_trace(epms_to_proc_AM,*it,epms_to_proc);
								epms_to_proc_AM.clear();
								epms_to_proc_delete.push_back(it);
								finished=false;
							}
						}
						for(int i=0;i<epms_to_proc_delete.size();i++){
							epms_to_proc.erase(epms_to_proc_delete.at(i));
						}
						epms_to_proc_delete.clear();
					}
				}
			}
			for(list<EPM>::iterator it=epms_to_proc.begin();it!=epms_to_proc.end();it++){
				if(it->get_score_to_substract_in_F()!=0 &&it->get_arcmatches_to_do().size()==0){
					it->set_score(it->get_score()-it->get_score_to_substract_in_F());
					it->set_score_to_substract_in_F(0);
				}
			}
		}
		else{
			add_foundEPM();
		}
		epms_to_proc.pop_front();
	}
	epm.reset();
}


void ExactMatcher::add_foundEPM(){

	static int count = 0;

	static string seq1_id = seqA.names()[0];
	static string seq2_id = seqB.names()[0];

	count++;
	epm.sort_patVec();
	//cout << "final epm " << endl;
	//epm.print_epm(cout,cur_score);
	if(!validate_epm()) { cout << "wrong EPM "<< endl; return;}
	stringstream ss;
	ss << "pat_" << count;
	string patId= ss.str();

	SinglePattern pattern1 = SinglePattern(patId,seq1_id,epm.getPat1Vec());
	SinglePattern pattern2 = SinglePattern(patId,seq2_id,epm.getPat2Vec());
	foundEPMs.add(patId, pattern1, pattern2, epm.getStructure(), epm.get_score() );
}

void
ExactMatcher::trace_AGB_suboptimal(const ArcMatch &am, EPM &epm_to_store,EPM cur_epm_AM, list<EPM> &epms_to_proc_AM){
	compute_AGB_subopt(am);
	pair<int,int> curPos;
	int i,j;
	size_type posA,posB;
	int state=in_B;
	int cur_score;
	int add_score;
	cur_epm_AM.set_score(cur_epm_AM.get_score() - arc_match_score.at(am.idx()).finite_value());
	cur_score = cur_epm_AM.get_score();
	curPos=pair<int,int>(mappingA.number_of_valid_pos(am.arcA().idx())-1,mappingB.number_of_valid_pos(am.arcB().idx())-1);
	bool not_finished=true;
	epms_to_proc_AM.push_back(cur_epm_AM);
	list<EPM>::iterator el_to_del;
	el_to_del = epms_to_proc_AM.begin();
	bool matching_found;
	while(not_finished){
		not_finished=false;
		while((curPos!=pair<int,int>(0,0) || state!=in_A)){
			i=curPos.first;
			j=curPos.second;
			posA = mappingA.get_pos_in_seq(am.arcA(),i);
			posB = mappingB.get_pos_in_seq(am.arcB(),j);
			cur_epm_AM.set_curPos(curPos);
			epm = cur_epm_AM;
			switch(state){
				case in_B:
				{
					//if complete match under arcmatch is possible -> go directly to state in_A
					if(i==0 && j==0){
						epm.set_state(in_A);
						epms_to_proc_AM.push_back(epm);
						epm=cur_epm_AM;
						break;
					}
					matching_found=false;
					if(seqA[posA]==seqB[posB]){
						matching_found =str_trace_AGB_suboptimal(B,posA,posB,am,cur_score,state,curPos,epms_to_proc_AM,cur_epm_AM);
						if(i>=1&&j>=1){
							bool flag = (subopt_score < cur_score+alpha_1*100+B(i-1,j-1).finite_value());
							if(flag && mappingA.seq_matching(am.arcA().idx(),i) && mappingB.seq_matching(am.arcB().idx(),j)){
								//cout << " sequential matching B " << endl;
								int add_score=0;
								if(posA!=am.arcA().right() && posB!=am.arcB().right()){
									epm.add(posA,posB,'.');
									add_score = alpha_1*100;
								}
								curPos=pair<int,int>(i-1,j-1);
								epm.set_score(cur_score+add_score);
								epm.set_state(state);
								epm.set_curPos(curPos);
								epms_to_proc_AM.push_back(epm);
								epm = cur_epm_AM;
								matching_found=true;
							}
						}
					}
					if(!matching_found){
						if(posA!=am.arcA().right() && posB!=am.arcB().right()){
							add_score=alpha_1*100;
						}
						else{add_score=0;}
						bool flag2 = (i>=1 &&j>=1 && subopt_score< cur_score+G(i-1,j-1).finite_value()+add_score) && !(mappingA.seq_matching(am.arcA().idx(),i) && mappingB.seq_matching(am.arcB().idx(),j));
						bool flag2B = (i>=1 &&j>=1 && subopt_score<cur_score+G2(i-1,j-1).finite_value()+add_score) && !(mappingA.seq_matching(am.arcA().idx(),i) && mappingB.seq_matching(am.arcB().idx(),j));
						if(seqA[posA]==seqB[posB] && flag2){
							curPos=pair<int,int>(i-1,j-1);
							if(posA!=am.arcA().right() && posB!=am.arcB().right()){
								epm.add(posA,posB,'.');
							}
							//cout << "special case 1 " << endl;
							epm.set_state(in_G);
							epm.set_curPos(curPos);
							epm.set_score(cur_score+add_score);
							epms_to_proc_AM.push_back(epm);
							epm = cur_epm_AM;
						}
						else if(seqA[posA]==seqB[posB] && flag2B){
							//cout << " special case 2" << endl;
							curPos=pair<int,int>(i-1,j-1);
							if(posA!=am.arcA().right() && posB!=am.arcB().right()){
								epm.add(posA,posB,'.');
							}
							epm.set_state(in_G2);
							epm.set_curPos(curPos);
							epm.set_score(cur_score+add_score);
							epms_to_proc_AM.push_back(epm);
							epm = cur_epm_AM;
						}
						else if(subopt_score<cur_score+G(i,j).finite_value()){
							//cout << "B->G " << endl;
							epm.set_state(in_G);
							epms_to_proc_AM.push_back(epm);
							epm = cur_epm_AM;
						}
						else if(subopt_score<cur_score+G2(i,j).finite_value()){
							//cout << "B->G2 " << endl;
							epm.set_state(in_G2);
							epms_to_proc_AM.push_back(epm);
							epm = cur_epm_AM;
						}
					}
				}
				break;
				case in_G: case in_G2:
				{
					list<info_for_trace_in_G_subopt> result;
					trace_suboptimal_in_G(state,cur_score,curPos,result);
					for(list<info_for_trace_in_G_subopt>::iterator it= result.begin();it!=result.end();it++){
						epm.set_curPos(it->curPos);
						epm.set_score(it->score);
						epm.set_state(it->state);
						epms_to_proc_AM.push_back(epm);
					}
					state = in_A;
					break;
				}
				case in_A:
				{
					if(seqA[posA]==seqB[posB]){
						//structural matching
						str_trace_AGB_suboptimal(A,posA,posB,am,cur_score,state,curPos,epms_to_proc_AM,cur_epm_AM);
						//sequential matching
						if(i>=1&&j>=1){
							bool flag3 = (subopt_score < cur_score+alpha_1*100+A(i-1,j-1).finite_value());
							if(flag3 && mappingA.seq_matching(am.arcA().idx(),i) && mappingB.seq_matching(am.arcB().idx(),j)){
								int add_score=0;
								if(posA!=am.arcA().right() && posB!=am.arcB().right()){
									epm.add(posA,posB,'.');
									add_score = alpha_1*100;
								}
								//cout << "sequential matching A "  <<endl;
								curPos=pair<int,int>(i-1,j-1);
								epm.set_score(cur_score+add_score);
								epm.set_state(state);
								epm.set_curPos(curPos);
								epms_to_proc_AM.push_back(epm);
								epm = cur_epm_AM;
							}
							break;
						}
					}
				}
			}
			epms_to_proc_AM.erase(el_to_del);
			if(epms_to_proc_AM.size()>=1){
				cur_epm_AM = epms_to_proc_AM.front();
				el_to_del = epms_to_proc_AM.begin();
			}
			else{
				return;
			}
			state = cur_epm_AM.get_state();
			cur_score = cur_epm_AM.get_score();
			curPos=cur_epm_AM.get_curPos();
		}//first while
		//check if finished
		for(list<EPM>::iterator it = epms_to_proc_AM.begin();it!=epms_to_proc_AM.end();it++){
			if(it->get_curPos()!=pair<int,int>(0,0)){
				not_finished=true;
				el_to_del = it;
				cur_epm_AM = *it;
				state = cur_epm_AM.get_state();
				cur_score = cur_epm_AM.get_score();
				curPos=cur_epm_AM.get_curPos();
				epm = cur_epm_AM;
				break;
			}
		}
	}//second while
}

void ExactMatcher::compute_AGB_subopt(const ArcMatch &arc_match){
	const Arc &arcA=arc_match.arcA();
	const Arc &arcB=arc_match.arcB();
	size_type idxA = arcA.idx();
	size_type idxB = arcB.idx();
	size_type number_of_posA = mappingA.number_of_valid_pos(idxA);
	size_type number_of_posB = mappingB.number_of_valid_pos(idxB);
	//Initialization for G and G2 matrices
	//Initialize G matrix
	A(1,1)=max(seq_str_matching(A,arc_match,1,1,false,true),infty_score_t::neg_infty);
	if(A(1,1)==infty_score_t::neg_infty){
		G(0,0)=infty_score_t(0);
		G2(0,0)=infty_score_t(0);
	}
	else{
		G(0,0)=infty_score_t::neg_infty;
		G2(0,0) = infty_score_t::neg_infty;
	}
	for(size_type i=1;i<number_of_posA;i++){
		G2(i,0)=infty_score_t::neg_infty;
		G(i,0)=G(i-1,0);
	}
	for(size_type j=1;j<number_of_posB;j++){
		G(0,j)=infty_score_t::neg_infty;
		G2(0,j)=G2(0,j-1);
	}
	//compute A
	for(size_type i=1;i<number_of_posA;i++){
		for(size_type j=1;j<number_of_posB;j++){
			//don't fill in A last column and last row except the entry (number_of_posA-1,number_of_posB-1)
			if((i==number_of_posA-1 && j!=number_of_posB-1) || (i!=number_of_posA-1 && j==number_of_posB-1)){
				 A(i,j)=infty_score_t::neg_infty;
			}
			else{
				A(i,j)=max(seq_str_matching(A,arc_match,i,j,false,true),infty_score_t::neg_infty);
			}
		}
	}
	//compute G, G2 and B
	for(size_type i=1;i<number_of_posA;i++){
		for(size_type j=1;j<number_of_posB;j++){
			if(j==number_of_posB || A(i,j+1)==infty_score_t::neg_infty){
				G(i,j)=max(A(i-1,j),G(i-1,j));
			}
			else{
				G(i,j)=G(i-1,j);
			}
			if(i==number_of_posA || A(i+1,j)==infty_score_t::neg_infty){
				G2(i,j)=max(A(i,j-1),max(G(i,j-1),G2(i,j-1)));
			}
			else{
				G2(i,j)=max(G(i,j-1),G2(i,j-1));
			}
			B(i,j)=seq_str_matching(B,arc_match,i,j,true,true);
			if((i==number_of_posA-1 && j==number_of_posB-1) ||seqA[mappingA.get_pos_in_seq(arcA,i)]!=seqB[mappingB.get_pos_in_seq(arcB,j)]){
				B(i,j) = max(B(i,j),max(G(i,j),G2(i,j)));
			}
		}
	}
}

bool
ExactMatcher::str_trace_AGB_suboptimal(ScoreMatrix &mat,int posA, int posB,const ArcMatch &am,int cur_score,int state, pair<int,int> curPos,list<EPM> &epms_to_proc_AM,EPM cur_epm_AM){
	bool matching_found=false;
	for(ArcMatchIdxVec::const_iterator it=arc_matches.common_right_end_list(posA-1,posB-1).begin();
			arc_matches.common_right_end_list(posA-1,posB-1).end() != it; ++it ){
		const ArcMatch &inner_am = arc_matches.arcmatch(*it);
		if(arc_match_score.at(inner_am.idx())==infty_score_t::neg_infty){
			continue;
		}
		if(inner_am.arcA().left()>am.arcA().left() && inner_am.arcB().left()>am.arcB().left()){
			int pos_before_arcA = mappingA.get_pos_in_new_seq(am.arcA(),inner_am.arcA().left()-1);
			int pos_before_arcB= mappingB.get_pos_in_new_seq(am.arcB(),inner_am.arcB().left()-1);
			if(pos_before_arcA == -1 || pos_before_arcB == -1) continue; //no valid position before the arc
			bool flag = (subopt_score < (cur_score + (score_for_arc_match(inner_am,true)+
						score_for_stacking(am,inner_am)+alpha_1*100+
						mat(pos_before_arcA,pos_before_arcB)).finite_value()));
			if(flag){
				int add_score=0;
				if(posA!=am.arcA().right() && posB!=am.arcB().right()){
					epm.add(posA,posB,'.');
					matching_found=true;
					add_score=alpha_1*100;
				}
				epm.store_arcmatch(inner_am.idx());
				epm.set_score(cur_score+(score_for_arc_match(inner_am,true)+score_for_stacking(am,inner_am)+add_score).finite_value());
				epm.set_state(state);
				epm.set_curPos(pair<int,int>(pos_before_arcA,pos_before_arcB));
				epms_to_proc_AM.push_back(epm);
				epm = cur_epm_AM;
			}
		}
	}
	return matching_found;
}

void
ExactMatcher::trace_suboptimal_in_G(int cur_state,int score,pair<int,int> cur_pos,list<ExactMatcher::info_for_trace_in_G_subopt> &result){
	int i,j;
	bool not_finished = true;
	info_for_trace_in_G_subopt cur_el;
	int cur_score = score;
	pair<int,int> curPos=cur_pos;
	int state = cur_state;
	cur_el.curPos = curPos;
	cur_el.score = score;
	cur_el.state = state;
	result.push_back(cur_el);
	list<info_for_trace_in_G_subopt>::iterator el_to_del;
	el_to_del = result.begin();
	while(not_finished){
		not_finished=false;
		while(state!=in_A){
			i=curPos.first;
			j=curPos.second;
			switch(state){
				case in_G:
					if(i==0 &&j==0 && A(1,1)==infty_score_t::neg_infty) {
						//cout << "G->A at pos (0,0)" << endl;
						store_cur_el(pair<int,int>(i,j),cur_score,in_A,result);
						break;
					}
					if(i>0){
						if(subopt_score<cur_score +A(i-1,j).finite_value()
							&& A(i,j+1)==infty_score_t::neg_infty){
							this->store_cur_el(pair<int,int>(i-1,j),cur_score,in_A,result);
							break;
						}
						if(subopt_score<cur_score +G(i-1,j).finite_value()){
							//cout << "G->G " << endl;
							this->store_cur_el(pair<int,int>(i-1,j),cur_score,in_G,result);
						}
					}
					break;
				case in_G2:
					if(i==0 &&j==0) {
						//cout << "G->A at pos (0,0)" << endl;
						this->store_cur_el(pair<int,int>(i,j),cur_score,in_A,result);
						break;
					}
					if(j>0){
						if(subopt_score<cur_score +A(i,j-1).finite_value() &&
							A(i+1,j)==infty_score_t::neg_infty){
							//cout << "G2->A " << endl;
							this->store_cur_el(pair<int,int>(i,j-1),cur_score,in_A,result);
							break;
						}
						if(subopt_score<cur_score + G(i,j-1).finite_value()){
							//cout << "G2->G " << endl;
							this->store_cur_el(pair<int,int>(i,j-1),cur_score,in_G,result);
						}
						if(subopt_score<cur_score+G2(i,j-1).finite_value()){
							//cout << "G2->G2 " << endl;
							this->store_cur_el(pair<int,int>(i,j-1),cur_score,in_G2,result);
						}
					}
					break;
			}
			result.erase(el_to_del);
			el_to_del = result.begin();
			if(result.size()>=1){
				cur_el=result.front();
				state = cur_el.state;
				cur_score = cur_el.score;
				curPos=cur_el.curPos;
			}
			else{return;}
		}
		//check if finished
		for(list<info_for_trace_in_G_subopt>::iterator it = result.begin();it!=result.end();it++){
			if(it->state!=in_A){
				not_finished=true;
				el_to_del=it;
				cur_el = *it;
				state = cur_el.state;
				cur_score = cur_el.score;
				curPos=cur_el.curPos;
				break;
			}
		}
	}
}

void
ExactMatcher::copy_epm_trace(list<EPM> &epms_to_proc_AM,EPM &trace_F, list<EPM> &epms_to_proc){
	EPM combined_epm;
	for(list<EPM>::iterator it = epms_to_proc_AM.begin();it!=epms_to_proc_AM.end();it++){
		combined_epm = trace_F;
		//copy information from trace AGB
		for(int i=0;i<it->getPat1Vec().size();i++){
			combined_epm.add(it->getPat1Vec().at(i),it->getPat2Vec().at(i),it->getStructure().at(i));
		}
		//copy arcmatches_to_do
		for(int i=0;i<it->get_arcmatches_to_do().size();i++){
			combined_epm.store_arcmatch(it->get_arcmatches_to_do().at(i));
		}
		combined_epm.set_score(it->get_score());
		epms_to_proc.push_back(combined_epm);
	}
}

bool ExactMatcher::valid_unpaired_pos_in_F(size_type i, size_type j){
	return (mappingA.unpaired_in_F(i)) && (mappingB.unpaired_in_F(j));
}

void
ExactMatcher::store_cur_el(pair<int,int> pos, int score, int state,list<ExactMatcher::info_for_trace_in_G_subopt> &result){
	info_for_trace_in_G_subopt cur_el;
	cur_el.curPos = pos;
	cur_el.score = score;
	cur_el.state = state;
	result.push_back(cur_el);
}


//__________________________________________________________________________________________

//heuristic
//__________________________________________________________________________________________



void ExactMatcher::compute_EPMs_heuristic() {
    compute_trace_matrix();
    trace_in_F();
}

//TODO: modifiy trace_F with prob_unpaired!
void
ExactMatcher::compute_trace_matrix(){
	for(int i=seqA.length();i>=1;i--){
		for(int j=seqB.length();j>=1;j--){
			//sequential matching
			bool flag = F(i,j)==F(i-1,j-1)+alpha_1*100;
			if(flag){
				bool flag2 = Trace(i,j).score>Trace(i+1,j+1).score+alpha_1*100;
				if(flag2){
					//don't consider traceback from position (i+1,j+1)
					Trace(i+1,j+1).score=infty_score_t::neg_infty;
				}
				else{
					pair<int,int> *next = Trace(i,j).next_pos;
					//set score of the element to which the old pointer (if it exists) points to to -inf
					//reset pointer
					if(next!=0){
						Trace(next->first,next->second).score=infty_score_t::neg_infty;
						*(Trace(i,j).next_pos)=pair<int,int>(i+1,j+1);
						
					}
					else{
						Trace(i,j).next_pos=new pair<int,int>(i+1,j+1);
					}
					//delete pointer to arc_match_idx if it exists
					if(Trace(i,j).arc_match_idx!=0){
						delete Trace(i,j).arc_match_idx;
						Trace(i,j).arc_match_idx=0;
					}
					
					//set score
					Trace(i,j).score= Trace(i+1,j+1).score+alpha_1*100;

				}
				
			}
			else{
				for(ArcMatchIdxVec::const_iterator it=arc_matches.common_right_end_list(i,j).begin();
										    			arc_matches.common_right_end_list(i,j).end() != it; ++it){
					const ArcMatch &am = arc_matches.arcmatch(*it);
					if(F(i,j)==F(am.arcA().left()-1,am.arcB().left()-1)+score_for_arc_match(am,true)){
						if(Trace(am.arcA().left(),am.arcB().left()).score>Trace(i+1,j+1).score+score_for_arc_match(am,true)){
							//don't consider traceback from position (i+1,j+1)
							Trace(i+1,j+1).score=infty_score_t::neg_infty;
						}
						else{
							pair<int,int> *next=Trace(am.arcA().left(),am.arcB().left()).next_pos;
							//set score of the element to which the old pointer (if it exists) points to to -inf
							//reset pointer
							if(next!=0){
								Trace(next->first,next->second).score=infty_score_t::neg_infty;
								*(Trace(am.arcA().left(),am.arcB().left()).next_pos)=pair<int,int>(i,j);
							}
							else{
								Trace(am.arcA().left(),am.arcB().left()).next_pos= new pair<int,int>(i,j);
							}
							//reset pointer to arc_match_idx
							if(Trace(am.arcA().left(),am.arcB().left()).arc_match_idx!=0){
								*(Trace(am.arcA().left(),am.arcB().left())).arc_match_idx=ArcMatch::idx_type(*it);
							}
							else{
								Trace(am.arcA().left(),am.arcB().left()).arc_match_idx = new ArcMatch::idx_type(*it);
							}
							//set score
							Trace(am.arcA().left(),am.arcB().left()).score = Trace(i+1,j+1).score+score_for_arc_match(am,true);
						}
					}
				}
			}
		}
	}
}

bool compare(pair<pair<int,int>,infty_score_t > entry1,pair<pair<int,int>,infty_score_t > entry2) {
	return entry1.second > entry2.second;
}

void
ExactMatcher::trace_in_F(){
	list<pair<pair<int,int>,infty_score_t> > EPM_start_pos;
	for(size_type i=0;i<seqA.length()+1;i++){
		for(size_type j=0;j<seqB.length()+1;j++){
			if(Trace(i,j).score>(infty_score_t)min_subopt_score){
				//consider element for EPM
				pair<int,int> pos = pair<int,int>(i,j);
				EPM_start_pos.push_back(pair<pair<int,int>,infty_score_t >(pos,Trace(i,j).score));
			}
		}
	}
	//sort EPMs according to their score
	EPM_start_pos.sort(compare);
	while(EPM_start_pos.size()!=0){
		get_matching(EPM_start_pos.front().first.first,EPM_start_pos.front().first.second);
		EPM_start_pos.pop_front();
	}
	//this->output_trace_matrix();
//	const int& size1= (int)seqA.length();
//	const int& size2= (int)seqB.length();
//	int size= 0;
//	int score= 0;
//	cout << "#EPM: " << mcsPatterns.size() << endl;
//	time_t start_chaining = time (NULL);
//	//create LCSEPM object
//	//LCSEPM patterns(size1, size2 ,epm.get_patternPairMap(), myLCSEPM,size,score, EPM_min_size);
//	LCSEPM patterns(size1, size2 ,mcsPatterns, myLCSEPM,size,score, EPM_min_size);
//	//begin chaining algorithm
//	patterns.calculateLCSEPM();
//	time_t stop_chaining = time (NULL);
//    cout << "time for chaining : " << stop_chaining - start_chaining << "sec " << endl;
//	//output patterns to PS files
//    time_t start_ps = time (NULL);
//	patterns.MapToPS(sequenceA, sequenceB, size, myLCSEPM, file1, file2);
//	time_t stop_ps = time (NULL);
//	cout << "time for map to ps : " << stop_ps - start_ps << "sec " << endl;
}

void
ExactMatcher::get_matching(size_type i, size_type j){
    bool valid=true;

	pair<int,int> prevEl=pair<int,int>(i,j);
	pair<int,int> *curEl=Trace(i,j).next_pos;
	infty_score_t curr_score = Trace(i,j).score;
	if(!(Trace(i,j).score==infty_score_t::neg_infty)){
		while(curEl!=0){
			//structural pointer
			if(Trace(prevEl.first,prevEl.second).arc_match_idx!=0){
				ArcMatch::idx_type idx = *(Trace(prevEl.first,prevEl.second).arc_match_idx);
				const ArcMatch &am = arc_matches.arcmatch(idx);
				epm.add_arcmatch(am);
				if(!trace_AGB(arc_matches.arcmatch(idx),epm)) {
					valid=false;
					break;
				}
				//reset cur_it to the last element
				prevEl=pair<int,int>(am.arcA().right()+1,am.arcB().right()+1);
				curEl = Trace(prevEl.first,prevEl.second).next_pos;
			}
			else{
				epm.add(prevEl.first, prevEl.second, '.');
				prevEl=*curEl;
				curEl = Trace(curEl->first,curEl->second).next_pos;
			}
		}

		if(valid){
		  //epm.validate_epm();
		  set_el_to_neg_inf();
		  epm.set_score(curr_score.finite_value());

		  add_foundEPM();
		}
		else{
			epm.sort_patVec();
			set_el_to_neg_inf();
		}
		epm.reset();
	}
	  
}

void ExactMatcher::set_el_to_neg_inf(){
	if(!epm.isEmpty()){
		for(int i=0;i<epm.getPat1Vec().size();i++){
			int pos1=epm.getPat1Vec().at(i);
			int pos2=epm.getPat2Vec().at(i);
			if(!(Trace(pos1,pos2).score==infty_score_t::pos_infty)){
			Trace(pos1,pos2).score = infty_score_t::neg_infty;
			}
		}
		//reset also parts after the epm to -inf in the F matrix
		infty_score_t score_after = Trace(epm.getPat1Vec().at(epm.getPat1Vec().size()-1)+1,epm.getPat2Vec().at(epm.getPat2Vec().size()-1)+1).score;
		pair<int,int> curEl = pair<int,int>(epm.getPat1Vec().at(epm.getPat1Vec().size()-1)+1,epm.getPat2Vec().at(epm.getPat2Vec().size()-1)+1);
		pair<int,int> *next = Trace(curEl.first,curEl.second).next_pos;
		if(!(score_after == infty_score_t::pos_infty || score_after == infty_score_t::neg_infty || score_after == (infty_score_t)0)){
			while(next!=0){
				//arc match
				if(curEl.first != next->first-1 || curEl.second != next->second-1){
					if(!(Trace(curEl.first,curEl.second).score == infty_score_t::pos_infty)){
						Trace(curEl.first,curEl.second).score=infty_score_t::neg_infty;
					}
					if(!(Trace(next->first,next->second).score == infty_score_t::pos_infty)){
						Trace(next->first,next->second).score=infty_score_t::neg_infty;
					}
					curEl=pair<int,int>(next->first+1,next->second+1);
				}
				else{
					if(!(Trace(curEl.first,curEl.second).score == infty_score_t::pos_infty)){
						Trace(curEl.first,curEl.second).score=infty_score_t::neg_infty;
					}
					curEl = *next;
				}
				next = Trace(next->first,next->second).next_pos;
			}
		}
	}
}


bool ExactMatcher::str_traceAGB(const ScoreMatrix &mat, const ArcMatch &am, size_type i, size_type j,pair<int,int> &curPos,EPM &epm_to_store){
	size_type posA = mappingA.get_pos_in_seq(am.arcA(),i);
	size_type posB = mappingB.get_pos_in_seq(am.arcB(),j);
	curPos=pair<int,int>(-1,-1);
	for(ArcMatchIdxVec::const_iterator it=arc_matches.common_right_end_list(posA-1,posB-1).begin();
			arc_matches.common_right_end_list(posA-1,posB-1).end() != it; ++it ){
		const ArcMatch &inner_am = arc_matches.arcmatch(*it);
		if(inner_am.arcA().left()>am.arcA().left() && inner_am.arcB().left()>am.arcB().left()){
			int pos_before_arcA = mappingA.get_pos_in_new_seq(am.arcA(),inner_am.arcA().left()-1);
			int pos_before_arcB= mappingB.get_pos_in_new_seq(am.arcB(),inner_am.arcB().left()-1);
			if(pos_before_arcA == -1 || pos_before_arcB == -1) continue; //no valid position before the arc
			bool flag = mat(i,j)==score_for_arc_match(inner_am,true)+score_for_stacking(am,inner_am)+alpha_1*100+mat(pos_before_arcA,pos_before_arcB);
			if(flag){
				curPos=pair<int,int>(pos_before_arcA,pos_before_arcB);
				if(posA!=am.arcA().right() && posB!=am.arcB().right()){
					//add paired bases to structure and corresponding position
					epm.add(posA,posB,'.');
				}
				return add_arcmatch(inner_am,epm_to_store);
				break;
			}
		}
	}
	return true;
}

bool
ExactMatcher::trace_AGB(const ArcMatch &am, EPM &epm_to_store){
	compute_AGBmatrices(am);
	size_type number_of_posA = mappingA.number_of_valid_pos(am.arcA().idx());
	size_type number_of_posB = mappingB.number_of_valid_pos(am.arcB().idx());
	int state=in_B;
	pair<int,int> str_pos;
	pair<int,int> curPos = pair<int,int>(number_of_posA-1,number_of_posB-1);
	while((curPos!=pair<int,int>(0,0) || state!=in_A)){
		int i=curPos.first;
		int j=curPos.second;
		switch(state){
			case in_B:
			{
				if(seqA[mappingA.get_pos_in_seq(am.arcA(),i)]==seqB[mappingB.get_pos_in_seq(am.arcB(),j)]){
					//structural matching
					if(!str_traceAGB(B,am,i,j,str_pos,epm_to_store)) return false;
					if(str_pos!=pair<int,int>(-1,-1)){
						curPos=str_pos; break;
					}
					//sequential matching
					bool flag = B(i,j)==B(i-1,j-1)+alpha_1*100;
					if(flag && mappingA.seq_matching(am.arcA().idx(),i) && mappingB.seq_matching(am.arcB().idx(),j)){
						curPos=pair<int,int>(i-1,j-1);
						if(!add(am,pair<int,int>(i,j),'.',epm_to_store)) return false;
						break;
					}
				}
				if(B(i,j)==G(i,j)){
					state=in_G; break;
				}
				bool flag2 = B(i,j)==G(i-1,j-1)+alpha_1*100;
				//special case
				if(flag2){
					curPos=pair<int,int>(i-1,j-1);
					if(!add(am,pair<int,int>(i,j),'.',epm_to_store)) return false;
					state=in_G;
					break;
				}
			}
			case in_G:
				if(G(i,j)==A(i,j)){
					state=in_A; break;
				}
				if(i>=1 && j>=1 && G(i,j)==G(i-1,j-1)){
					curPos=pair<int,int>(i-1,j-1);
					break;
				}
				if(i>=1 && G(i,j)==G(i-1,j)){
					curPos=pair<int,int>(i-1,j);
					break;
				}
				if(j>=1 && G(i,j)==G(i,j-1)){
					curPos=pair<int,int>(i,j-1);
					break;
				}
			case in_A:
			{
				if(seqA[mappingA.get_pos_in_seq(am.arcA(),i)]==seqB[mappingB.get_pos_in_seq(am.arcB(),j)]){
					//structural matching
					if(!str_traceAGB(A,am,i,j,str_pos,epm_to_store)) return false;
					if(str_pos!=pair<int,int>(-1,-1)){
						curPos=str_pos; break;
					}
					//sequential matching
					bool flag3 = A(i,j)==A(i-1,j-1)+alpha_1*100;
					if(flag3 && mappingA.seq_matching(am.arcA().idx(),i) && mappingB.seq_matching(am.arcB().idx(),j)){
						curPos=pair<int,int>(i-1,j-1);
						if(!add(am,pair<int,int>(i,j),'.',epm_to_store)) return false;
						break;
					}
				}
			}
		}
	}
	//if there are arcMatches left to process, the last arcMatch is processed next
	if(epm.arcmatch_to_process()){
		return trace_AGB(arc_matches.arcmatch(epm.next_arcmatch()),epm_to_store);
	}
	return true;
}


bool ExactMatcher::add_arcmatch(const ArcMatch &am,EPM &epm_to_store){
	//positions are already contained in an EPM
	if(Trace(am.arcA().right(),am.arcB().right()).score==infty_score_t::pos_infty
			|| Trace(am.arcA().left(),am.arcB().left()).score==infty_score_t::pos_infty){
		return false;
	}
	//add arcMatch to the EPM
	epm_to_store.add_arcmatch(am);
	epm_to_store.store_arcmatch(am.idx());
	//set the score of the corresponding positions to +inf
	//Trace(am.arcA().right(),am.arcB().right()).score=infty_score_t::pos_infty;
	//Trace(am.arcA().left(),am.arcB().left()).score=infty_score_t::pos_infty;
	return true;
}


bool ExactMatcher::add(const ArcMatch &am, pair<int,int> pos_, char c,EPM &epm_to_store){
	size_type posA = mappingA.get_pos_in_seq(am.arcA(),pos_.first);
	size_type posB = mappingB.get_pos_in_seq(am.arcB(),pos_.second);
	int number_of_posA = mappingA.number_of_valid_pos(am.arcA().idx());
	int number_of_posB = mappingB.number_of_valid_pos(am.arcB().idx());
	if(pos_.first==number_of_posA-1 && pos_.second==number_of_posB-1) return true;
	//positions are already contained in an EPM
	else if(Trace(posA,posB).score==infty_score_t::pos_infty) return false;
	else{
		//add position and corresponding structure
		epm_to_store.add(posA,posB,c);
		//set the score of the corresponding position to +inf
		//Trace(posA,posB).score=infty_score_t::pos_infty;
		return true;
	}
}

//__________________________________________________________________________________________

//for debugging
//__________________________________________________________________________________________

void ExactMatcher::print_EPM_start_pos(list<pair<pair<int,int>,infty_score_t> > &EPM_start_pos){
	cout << "EPM start pos" << endl;
	for(list<pair<pair<int,int>,infty_score_t> >::iterator it=EPM_start_pos.begin();it!=EPM_start_pos.end();it++){
		cout << it->first.first << "," << it->first.second << ": " << it->second << endl;
	}
}

void ExactMatcher::output_trace_matrix(){
	std::cout << "Trace Score" << std::endl;
	for(size_type i=0;i<=seqA.length()+1;i++){
		for(size_type j=0;j<=seqB.length()+1;j++){
			cout << Trace(i,j).score << "\t";
		}
		cout << endl;
	}
	cout << endl;
	std::cout << "Trace Pointer" << std::endl;
		for(size_type i=0;i<=seqA.length()+1;i++){
			for(size_type j=0;j<=seqB.length()+1;j++){
				if(Trace(i,j).next_pos!=0) cout << Trace(i,j).next_pos->first << "," << Trace(i,j).next_pos->second << "\t";
				else cout << "-"<< "\t";
			}
			cout << endl;
	}
	cout << endl;
	std::cout << "Trace ArcMatches " << endl;
	for(size_type i=0;i<=seqA.length()+1;i++){
			for(size_type j=0;j<=seqB.length()+1;j++){
				if(Trace(i,j).arc_match_idx!=0) cout << *(Trace(i,j).arc_match_idx) << "\t";
				else cout << "-"<< "\t";
			}
			cout << endl;
	}
	cout << endl;
}

void ExactMatcher::output_arc_match_score(){
	for(size_type i=0;i<arc_match_score.size();i++){
		if(!(arc_match_score.at(i)==infty_score_t::neg_infty)){
			const ArcMatch &am = arc_matches.arcmatch(i);
			std::cout << i << "):" << "(" << am.arcA().left() << "," << am.arcA().right() << "),("
			<< am.arcB().left() << "," << am.arcB().right() << ")" <<  ": " <<
			score_for_arc_match(am,true) << "," << endl;
		}
	}
}

void ExactMatcher::print_matrices(const ArcMatch &am, size_type offsetA,size_type offsetB){
	size_type number_of_posA = mappingA.number_of_valid_pos(am.arcA().idx());
	size_type number_of_posB = mappingB.number_of_valid_pos(am.arcB().idx());
	if(offsetA>number_of_posA){offsetA=number_of_posA;}
	if(offsetB>number_of_posB){offsetB=number_of_posB;}
	cout << "number of pos A " << number_of_posA << endl;
	cout << "number of pos B " << number_of_posB << endl;
	cout << "A" << endl;
	for(int i=number_of_posA-offsetA;i<number_of_posA;i++){
		for(int j=number_of_posB-offsetB;j<number_of_posB;j++){
			cout << A(i,j) << " ";
		}
		cout << endl;
	}
	cout << endl;
	cout << "G" << endl;
	for(int i=number_of_posA-offsetA;i<number_of_posA;i++){
		for(int j=number_of_posB-offsetB;j<number_of_posB;j++){
			cout << G(i,j) << " ";
		}
		cout << endl;
	}
	cout << endl;
	cout << "G2" << endl;
	for(int i=number_of_posA-offsetA;i<number_of_posA;i++){
		for(int j=number_of_posB-offsetB;j<number_of_posB;j++){
			cout << G2(i,j) << " ";
		}
		cout << endl;
	}
	cout << endl;
	cout << "B" << endl;
	for(int i=number_of_posA-offsetA;i<number_of_posA;i++){
		for(int j=number_of_posB-offsetB;j<number_of_posB;j++){
			cout << B(i,j) << " ";
		}
		cout << endl;
	}
	cout << endl;
}

void ExactMatcher::print_epms_to_proc_AGB(list<EPM> &epms_to_proc_AGB){
	cout << "_________________________________________________" << endl;
	cout << " epms to proc AGB " << endl;
	for(list<EPM>::iterator it = epms_to_proc_AGB.begin();it!=epms_to_proc_AGB.end();it++){
		it->print_epm(cout,it->get_score());
		cout << " curPos " << it->get_curPos().first << "," << it->get_curPos().second << endl;
		cout << " curState " << it->get_state() << endl;
		print_arcmatches_to_do(it->get_arcmatches_to_do());
		cout << endl;
	}
	cout << endl;
	cout << "_____________________________________________________" << endl;
	cout << endl;
}

void ExactMatcher::print_info_for_G_matrix(list<info_for_trace_in_G_subopt> &result){
	cout << "_________________________________________________" << endl;
	cout << " infos for G matrix " << endl;
	for(list<info_for_trace_in_G_subopt>::iterator it = result.begin();it!=result.end();it++){
		cout << "Pos " << it->curPos.first << "," << it->curPos.second << endl;
		cout << "score " << it->score << endl;
		cout << "state " << it->state << endl;
		cout << endl;
	}
	cout << endl;
	cout << "_____________________________________________________" << endl;
	cout << endl;
}

void ExactMatcher::print_arcmatches_to_do(std::vector<ArcMatch::idx_type> arcmatches_to_do){
	if(arcmatches_to_do.size()!=0){
		cout << " arcmatches to do " << endl;
		for(std::vector<ArcMatch::idx_type>::iterator it2 = arcmatches_to_do.begin();it2!=arcmatches_to_do.end();it2++){
			cout << " " << *it2 << endl;
			const ArcMatch &am = arc_matches.arcmatch(*it2);
			cout << " arcA " << am.arcA().left() << "," << am.arcA().right() << endl;
			cout << " arcB " << am.arcB().left() << "," << am.arcB().right() << endl;
		}
	}
}

bool ExactMatcher::validate_epm(){
	//EPMs have the same size
	if(epm.getPat1Vec().size()!=epm.getPat2Vec().size()){
		cerr << "sizes of patterns aren't the same " << endl;
		return false;
	}
	//two matched positions in the EPMs have the same nucleotide
	for(int i=0;i<epm.getPat1Vec().size();i++){
		if(seqA[epm.getPat1Vec().at(i)]!=seqB[epm.getPat2Vec().at(i)]){
			cerr << "two matched positions have a different nucleotide " << endl;
			return false;
		}
	}
	//test for Pat1Vec and Pat2Vec
	intVec vec;
	for(int i=0;i<2;i++){
		if(i==0) vec=epm.getPat1Vec();
		if(i==1) vec=epm.getPat2Vec();
		vector<pair<int,int> > arcmatches_to_validate;
		int balance=0;
		bool gap = false;
		arcmatches_to_validate.push_back(pair<int,int>(0,vec.size()-1));
		while(arcmatches_to_validate.size()!=0){
			pair<int,int> cur_arcmatch = arcmatches_to_validate.back();
			arcmatches_to_validate.pop_back();
			gap=false;
			for(int i=cur_arcmatch.first+1;i<=cur_arcmatch.second;i++){
				if(epm.getStructure().at(i)=='.'){
					if(i!=0 && !(vec.at(i-1)+1==vec.at(i))){
						if(gap){ cerr << "more than one gap in EPM" << endl; return false;}
						else gap=true;
					}
				}
				else if(epm.getStructure().at(i)=='('){
					int start = i;
					if(!(vec.at(i-1)+1==vec.at(i))){
						if(gap){cerr << "more than one gap in EPM " << endl; return false;}
						gap=true;
					}
					int balance = 1; //count first open bracket at position i
					while(balance!=0){
						i++;
						if(epm.getStructure().at(i)=='(') balance++;
						if(epm.getStructure().at(i)==')') balance--;
					}
					arcmatches_to_validate.push_back(pair<int,int>(start,i));
				}
				else if(epm.getStructure().at(i)==')'){
					if(!(vec.at(i-1)+1==vec.at(i))){
						if(gap){cerr << "more than one gap in EPM " << endl;return false;}
						gap=true;
					}
				}
			}
		}
	}
	return true;
}



//__________________________________________________________________________________________

// Mapping
//__________________________________________________________________________________________


void Mapping::compute_mapping(){
	for(size_type k=0;k<bps.num_bps();k++){
		//for each base pair
		Arc arc = bps.arc(k);
		pos_vec pos_vec_;
		pos_vec new_pos_vec_;
		//add left endpoint of the arc
		pos_vec_.push_back(0);
		new_pos_vec_.push_back(0);
		//compute mapping
		size_type i=1;
		for(size_type j=arc.left()+1;j<arc.right();j++){
			if(is_valid_pos(arc,j)){
				pos_vec_.push_back(j-arc.left());
				new_pos_vec_.push_back(i);
				i++;
			}
			else{
				new_pos_vec_.push_back(-1);
			}
		}
		//add right endpoint of the arc
		pos_vec_.push_back(arc.right()-arc.left());
		new_pos_vec_.push_back(i);

		pos_vecs.push_back(pos_vec_);
		new_pos_vecs.push_back(new_pos_vec_);

	}
}


void Mapping::print_vec() const{
	for(size_type i=0;i<pos_vecs.size();i++){
			std::cout << "i " << i << std::endl;
			for(size_type j=0;j<pos_vecs[i].size();j++){
				std::cout << pos_vecs[i].at(j) << " ";
			}
			std::cout << std::endl;
		}
		std::cout << "new pos vec " << std::endl;
		for(size_type i=0;i<new_pos_vecs.size();i++){
				std::cout << "i " << i << std::endl;
				for(size_type j=0;j<new_pos_vecs[i].size();j++){
					std::cout << new_pos_vecs[i].at(j) << " ";
				}
				std::cout << std::endl;
		}
}

//--------------------------------------------------------------------------
// class PatternPair
//    is able to manage an EPM, consists of 2 singlepatterns, one in each RNA
//--------------------------------------------------------------------------
void PatternPair::resetBounds()
{
	  insideBounds.clear();
}

void PatternPair::setOutsideBounds(intPPair myPPair)
{
	  outsideBounds = myPPair;
};

void PatternPair::addInsideBounds(intPPair myPPair)
{
	  insideBounds.push_back(myPPair);
};

void PatternPair::setEPMScore(int myScore)
{
	  score = myScore;
};

string& PatternPair::get_struct()
{
  return structure;
};

//--------------------------------------------------------------------------
// class PatternPairMap
//    is able to manage a set of PatternPairs(EPMs), each with 2 SinglePatterns
//--------------------------------------------------------------------------
PatternPairMap::PatternPairMap()
{
   idMap.clear();
   patternList.clear();
   patternOrderedMap.clear();
   minPatternSize = 100000;
}

PatternPairMap::~PatternPairMap()
{
	idMap.clear();
	int size= patternList.size();
	for(int i=0; i<size; i++){
		delete patternList.front();
		patternList.pop_front();
	}
	patternList.clear();
	patternOrderedMap.clear();
}

void PatternPairMap::add(const string& id,
                         const SinglePattern& first,
                         const SinglePattern& second,
			 const string& structure,
			 int score
			)
{
   PatternPair* p= new PatternPair(id,first,second,structure,score);
   SelfValuePTR myP = SelfValuePTR(p);
   patternList.push_back(myP);
   idMap.insert(make_pair(id,myP));
   if (p->getSize() < minPatternSize)  { minPatternSize = p->getSize(); }
}

void PatternPairMap::add(const SelfValuePTR value)
{
   SelfValuePTR myP = SelfValuePTR(new PatternPair(*value));
   patternList.push_back(myP);
   idMap.insert(make_pair(value->getId(),myP));
   if (myP->getSize() < minPatternSize)  { minPatternSize = myP->getSize(); }
}

void  PatternPairMap::makeOrderedMap()
{
   patternOrderedMap.clear();
   for(patListITER i = patternList.begin();i!=patternList.end();i++)
   {
      patternOrderedMap.insert(make_pair((*i)->getSize(),*i));
   }
}

void PatternPairMap::updateFromMap()
{
   if (!patternOrderedMap.empty())
   {
      idMap.clear();
      patternList.clear();
      for (orderedMapITER i=patternOrderedMap.begin();i!=patternOrderedMap.end();i++)
      {
         add(i->second);
      }
   }
}
const PatternPair& PatternPairMap::getPatternPair(const string& id)const
{
   return *(idMap.find(id)->second);
}

const    PatternPairMap::SelfValuePTR  PatternPairMap::getPatternPairPTR(const string& id)const
{
   return (idMap.find(id)->second);
}

const PatternPairMap::patListTYPE& PatternPairMap::getList()const
{
   return patternList;
}
const PatternPairMap::orderedMapTYPE& PatternPairMap::getOrderedMap() const
{
   return patternOrderedMap;
}

PatternPairMap::orderedMapTYPE& PatternPairMap::getOrderedMap2()
{
   return patternOrderedMap;
}

const int PatternPairMap::size() const
{
   return idMap.size();
}

int  PatternPairMap::getMapBases()
{
   int bases = 0;
   for(patListITER i = patternList.begin();i!=patternList.end();i++)
   {
      bases += (*i)->getSize();
   }
   return bases;
}



LCSEPM::~LCSEPM()
{
	//cout << endl << " execute destructor..." << endl;

	EPM_Table2.clear();
	// todo: delete pointers in EPM_table
	holeOrdering2.clear();
}

void    LCSEPM::calculateLCSEPM()
{
	cout << " LCSEPM preprocessing..."  <<endl;
	cout << "     found #EPMs = " << patterns.size() << endl;
	cout << "    min EPM size = "<< patterns.getMinPatternSize()<< endl;
 	preProcessing();
	cout << " LCSEPM calculate holes..."  <<endl;
	cout << "   holes to calculate = " << holeOrdering2.size() << endl;
	calculateHoles3();
	cout << " LCSEPM calculate outmost D_rec..."  <<endl;
	int i = 1;
	int k = 1;
	vector < vector<int> > last_vec;
	int LCSEPMscore = D_rec2(i,seqA.length(),k,seqB.length(),last_vec,false);
	cout << "    Score LCS-EPM: "<< LCSEPMscore <<endl;
	cout << " LCSEPM calculate traceback..."  <<endl;
	calculateTraceback2(i,seqA.length(),k,seqB.length(),last_vec);
	int LCSEPMsize = matchedEPMs.getMapBases();
	cout << "    #EPMs: "<< matchedEPMs.size() << " / matched Bases: "<< LCSEPMsize <<endl;
}

void    LCSEPM::calculatePatternBoundaries(PatternPair*   myPair)
{
   const vector<unsigned int>& myPatStr1 = myPair->getFirstPat().getPat();
   const vector<unsigned int>& myPatStr2 = myPair->getSecPat().getPat();

   myPair->resetBounds();

   for (unsigned int k=1;k < (myPatStr1.size());++k)
   {
	   if ( (myPatStr1[k]-patterns.getMinPatternSize() > myPatStr1[k-1])  &&
	        (myPatStr2[k]-patterns.getMinPatternSize() > myPatStr2[k-1]) ) {
		   myPair->addInsideBounds(std::make_pair(make_pair(myPatStr1[k-1],myPatStr1[k]),make_pair(myPatStr2[k-1],myPatStr2[k])));
	   }
   }

   // insert global min/max of the pattern
   myPair->setOutsideBounds(make_pair(make_pair(myPatStr1.front(),myPatStr1.back()),make_pair(myPatStr2.front(),myPatStr2.back())));
 }

void LCSEPM::preProcessing()
{
    // set EPM_Table size
    EPM_Table2.resize(seqA.length()+1);
        for (unsigned int i = 0; i < EPM_Table2.size();++i)
        	EPM_Table2[i].resize(seqB.length()+1);

    for (PatternPairMap::patListCITER myPair = patterns.getList().begin(); myPair != patterns.getList().end(); ++myPair)
    {
        calculatePatternBoundaries(*myPair);

        // add EPM to EPM_table
        EPM_Table2[(*myPair)->getOutsideBounds().first.second][(*myPair)->getOutsideBounds().second.second].push_back(*myPair);

        // add all inside Holes from current EPM to holeOrdering multimap, sorted by holes size and exact position
        for(IntPPairCITER h = (*myPair)->getInsideBounds().begin(); h != (*myPair)->getInsideBounds().end(); ++h)
        {
            // insert hole in multimap
            intPPairPTR myH = &(*h);
            holeOrdering2.insert(make_pair(myH,*myPair));
        }
    }
}


int LCSEPM::D_rec2(const int& i,const  int& j,const int& k,const int& l,vector < vector<int> >& D_h,const bool debug)
{

	// initialize D_h matrix with 0
	D_h.clear();
	D_h.resize(j - i + 2);
	for (unsigned int a = 0; a < D_h.size();++a)
		D_h[a].resize(l - k + 2,0);

	for(unsigned int j_1 = 1; j_1 < (j-i+2); ++j_1)
		for (unsigned int l_2 = 1; l_2 < (l-k+2); ++l_2)
		{
			if (debug==true){
			//	cout << "debug " << j_1 << "," << l_2 << endl;
			}
			// check if EPMs ending at current position
			if (EPM_Table2[i + j_1-1][k + l_2-1].size() == 0)
			{
				D_h[j_1][l_2] = (D_h[j_1-1][l_2]>D_h[j_1][l_2-1])? D_h[j_1-1][l_2]:D_h[j_1][l_2-1] ;
				// bug in old version? this is new: - No!
				//D_h[j_1][l_2] = max3(D_h[j_1-1][l_2],D_h[j_1][l_2-1],D_h[j_1-1][l_2-1]) ;
			}
			else
			{
				// get list of all EPMS ending at current pos
				vector<PatternPairMap::SelfValuePTR> EPM_list = EPM_Table2[i + j_1-1][k + l_2-1];
				int maxScore = 0;

				// iterate over all EPMS to get best score
				for (vector<PatternPairMap::SelfValuePTR>::iterator myIter = EPM_list.begin(); myIter < EPM_list.end(); myIter++){

					//cout << i+j_1-1 << "," << k+l_2-1 << " patid: " <<  (*myIter)->getId() << endl;

					int pos_before_EPM_Str1 = (*myIter)->getOutsideBounds().first.first  - i;
					int pos_before_EPM_Str2 = (*myIter)->getOutsideBounds().second.first - k;

					int	score_EPM = 0;

					// check if EPM fits into cuurent hole
					if ((pos_before_EPM_Str1 >= 0) && (pos_before_EPM_Str2 >= 0)){
						score_EPM = D_h[pos_before_EPM_Str1][pos_before_EPM_Str2] + (*myIter)->getScore();
						//cout << (*myIter)->getId() << " FITS - EPM max score "<< score_EPM << " before " << pos_before_EPM_Str1+i <<","<< pos_before_EPM_Str2+k << " " << D_h[pos_before_EPM_Str1][pos_before_EPM_Str2] <<  endl;
					}


					if (score_EPM > maxScore) { maxScore = score_EPM; }
					//cout << (*myIter)->getId() << " EPM max score "<< score_EPM << " before " << pos_before_EPM_Str1+i <<","<< pos_before_EPM_Str2+k <<  endl;
				}
				//cout << "score hole max "<< maxScore << endl;
				D_h[j_1][l_2] = max3(maxScore,D_h[j_1-1][l_2],D_h[j_1][l_2-1]);
			}

		}
	return (D_h[j - i + 1][l - k + 1]);
}


void LCSEPM::calculateHoles3()
{
	intPPairPTR lastHole 			= NULL;
	PatternPairMap::SelfValuePTR lastEPM 	= NULL;
	int lastHoleScore 			= 0;
	int skippedHoles			= 0;
	for (HoleMapCITER2 t = holeOrdering2.begin();t != holeOrdering2.end();++t)
	{
		// check if current hole is exactly teh same as last hole
		// then we do not need to calculate again the same hole
		// ordering of "holeOrdering" ensures that similar holes are next to each other
		if ((lastHole == NULL) || (lastHole->first.first   != (*t).first->first.first) ||
				          (lastHole->first.second  != (*t).first->first.second) ||
				          (lastHole->second.first  != (*t).first->second.first) ||
				          (lastHole->second.second != (*t).first->second.second) ) {

			//cout << endl << (*t).second->getId() << endl <<  " new current hole " << (*t).first->first.first << "," << (*t).first->first.second;
			//cout << " - " << (*t).first->second.first << "," << (*t).first->second.second << endl;
			//cout << "score old " << (*t).second->getScore() << " " << (*t).second->get_struct() << endl;

			// calculate best score of hole
			bool deb=false;
			vector < vector<int> > vec;
			int holeScore = D_rec2((*t).first->first.first+1,(*t).first->first.second-1,(*t).first->second.first+1,(*t).first->second.second-1,vec,deb);
			(*t).second->setEPMScore(	(*t).second->getScore() + holeScore );

			//cout << "score new " << (*t).second->getScore() << endl;

			lastHole = (*t).first;
			lastEPM = (*t).second;
			lastHoleScore = holeScore;
		} else{
			// add score of last hole to current EPM
			(*t).second->setEPMScore((*t).second->getScore() + lastHoleScore);
			skippedHoles++;
			//cout << endl << (*t).second->getId() << endl <<  " new current hole " << (*t).first->first.first << "," << (*t).first->first.second;
			//cout << " - " << (*t).first->second.first << "," << (*t).first->second.second <<  " " << (*t).second->get_struct() << endl;
			//cout << "score:"<< lastHoleScore << "-"<< (*t).second->getEPMScore() << "-" << (*t).second->getScore() << " - current hole is same as last hole. skip!" << endl;
		}
	}
	cout << "   skipped holes = " << skippedHoles << endl;
}


void LCSEPM::calculateTraceback2(const int i,const  int j,const int k,const int l,vector < vector<int> > holeVec)
{
	int j_1 = holeVec.size()-1;
	int l_2 = holeVec[0].size()-1;

	while ((j_1 >= 1)&&(l_2 >= 1) && (holeVec[j_1][l_2]>0) )
	{
		//cout << "traceback " << i+j_1-1 <<","<< k+l_2-1 << " score: "<<holeVec[j_1][l_2] << endl;
		if (holeVec[j_1][l_2-1] == holeVec[j_1][l_2])
			--l_2;
		else
			if (holeVec[j_1-1][l_2] == holeVec[j_1][l_2])
				--j_1;
			else
			{
				// get all EPMs which end at (i + j_1-1,k + l_2-1)
				vector<PatternPairMap::SelfValuePTR> EPM_list = EPM_Table2[i + j_1-1][k + l_2-1];


				// over all EPMs which end at (i+j_1-1,k+l_2-1)
				for (vector<PatternPairMap::SelfValuePTR>::iterator myIter = EPM_list.begin(); myIter < EPM_list.end(); myIter++){
				 //cout << "here " << (*myIter)->getId() << endl;

					// check if current EPM fits inside current hole
				 int x1 = (*myIter)->getOutsideBounds().first.first - i;
				 int x2 = (*myIter)->getOutsideBounds().second.first - k;
				 if  ( ( x1 >= 0 ) && ( x2 >= 0)){
				   // check score

			           //cout << "(j_1,l_2)=(" << j_1<< "," << l_2 <<")  "<< i <<","<< j << "-" << k << "," << l << "  outsidebounds first " <<  (*myIter)->getOutsideBounds().first.first << "," << (*myIter)->getOutsideBounds().second.first << endl;
				   //cout << "score (j1,l2)="<< holeVec[j_1][l_2] << " score=" << (*myIter)->getScore() << "  EPM_score=" << (*myIter)->getEPMScore() << " before="<<holeVec[(*myIter)->getOutsideBounds().first.first-1][(*myIter)->getOutsideBounds().second.first-1];
				   //cout << " " << (*myIter)->getOutsideBounds().first.first-1 << "," << (*myIter)->getOutsideBounds().second.first-1<< endl;
				   int check = (*myIter)->getScore() + holeVec[x1][x2];
				   if (holeVec[j_1][l_2] == check){

			             // add current EPM to traceback
			             //cout << "added traceback EPM "<< (*myIter)->getId() << endl;
					   matchedEPMs.add( *myIter );

			             // recurse with traceback into all holes of best EPM
			             for(IntPPairCITER h = (*myIter)->getInsideBounds().begin(); h != (*myIter)->getInsideBounds().end(); ++h)
			             {
			        	     vector < vector<int> > tmpHoleVec;
			        	     tmpHoleVec.clear();
		        	     	     //cout << (*myIter)->getId() << " D_rec2 hole " << (*h).first.first+1 << "," << (*h).first.second-1 << "-" << (*h).second.first+1 << "," << (*h).second.second-1 << endl;
			        	     int sc = D_rec2((*h).first.first+1,(*h).first.second-1,(*h).second.first+1,(*h).second.second-1,tmpHoleVec,true);
			        	     // call traceback only if there is an EPM within hole
			        	     //cout << (*myIter)->getId() << "score "<< sc << " " << (*h).first.first+1 << "," << (*h).first.second-1 << "-" << (*h).second.first+1 << "," << (*h).second.second-1 << " hole traceback..." << endl;
			        	     if (sc > 0) {
			        		     calculateTraceback2((*h).first.first+1,(*h).first.second-1,(*h).second.first+1,(*h).second.second-1,tmpHoleVec);
			        	     }
			             }
			             // jump with traceback to position before EPM
			             j_1 = ( (*myIter)->getOutsideBounds().first.first ) - i;
			             l_2 = ( (*myIter)->getOutsideBounds().second.first) - k;
			             break;
				   }
				 } // if EPM fits hole
			       } // for

			}
	}
}

char* LCSEPM::getStructure(PatternPairMap& myMap, bool firstSeq, int length)
{
  char* s= (char*) space(sizeof(char) * (length+1));
  for(int i= 0; i<length; i++)
    s[i]='.';
  intVec patternVec;
  string structure;
  char x;
  for (PatternPairMap::patListCITER i=myMap.getList().begin();i != myMap.getList().end();i++)
  {
    if(firstSeq)
      patternVec= (*i)->getFirstPat().getPat();
    else patternVec= (*i)->getSecPat().getPat();
    structure= (*i)->get_struct();
    for(int j= 0; j<(int)patternVec.size(); j++)
    {
      if(structure[j]=='(')
	x= '(';
      else if(structure[j]==')')
	x= ')';
      else 
	x= '.';
      s[patternVec[j]-1]= x;
    }
    
  }
  return s;
}
void LCSEPM::MapToPS(const string& sequenceA, const string& sequenceB, PatternPairMap& myMap, const string& file1, const string& file2)
{
   string func_str="\
   /drawpattern {\n\
      /Panz pattern length def\n\
      0 1 pattern length 1 sub {\n\
         /i exch def\n\
         pattern i get\n\
         newpath\n\
         {\n\
            1 Panz div i mul 0 add 1 1 sethsbcolor\n\
            coor exch 1 sub get aload pop fsize 2.1 div 0 360 arc\n\
            fill\n\
         } forall\n\
      } for\n\
   } bind def\n\
   \n\
   /pattern [\n";
   string clus1_str,clus2_str;



   stringstream label1Str, label2Str;

   for (unsigned int i=1;i<=sequenceA.length();++i)
   {
      if (i % 50 == 0)
         label1Str << i << " 0.5 0.5 (" << i << ") Label\n";
   }

   for (unsigned int i=1;i<=sequenceB.length();++i)
   {
      if (i % 50 == 0)
          label2Str << i << " 0.5 0.5 (" << i << ") Label\n";
   }

   for (PatternPairMap::patListCITER i=myMap.getList().begin();i != myMap.getList().end();i++)
   {
      intVec tmpvec1=(*i)->getFirstPat().getPat();
      
      clus1_str+="["+intvec2str(tmpvec1," ")+"]\n";

      intVec tmpvec2=(*i)->getSecPat().getPat();
     
      clus2_str+="["+intvec2str(tmpvec2," ")+"]\n";
   }
   clus1_str+="] def\n\n";
   clus2_str+="] def\n\n";
   clus1_str=func_str+clus1_str;
   clus2_str=func_str+clus2_str;

   
   string psfilename = file1;
   string pos1= "drawpattern\ndrawbases\n";
   pos1+=label1Str.str();
   
   fold_constrained= 1;
   char* structure= getStructure(myMap,true,sequenceA.length());
   fold(upperCase(sequenceA).c_str(), structure);
   
   PS_rna_plot_a(const_cast<char*>(sequenceA.c_str()),
                 const_cast<char*>(structure),
                 const_cast<char*>(psfilename.c_str()),
                 const_cast<char*>(clus1_str.c_str()),
                 const_cast<char*>(pos1.c_str()));

   pos1= "drawpattern\ndrawbases\n";
   pos1+= label2Str.str();
   
   psfilename = file2;
   //free(structure);
   //structure= NULL;
   //if(base_pair){ free(base_pair); base_pair= NULL;}
   //free_arrays();
   structure= getStructure(myMap,false,sequenceB.length());
   fold(upperCase(sequenceB).c_str(), structure);
   
   PS_rna_plot_a(const_cast<char*>(sequenceB.c_str()),
                 const_cast<char*>(structure),
                 const_cast<char*>(psfilename.c_str()),
                 const_cast<char*>(clus2_str.c_str()),
                 const_cast<char*>(pos1.c_str()));
    //free(structure);
    //structure= NULL;
    //if(base_pair){ free(base_pair); base_pair= NULL;}
    //free_arrays();
}

void LCSEPM::output_locarna(const string& sequenceA, const string& sequenceB, const string& outfile){

	// extract matching edges (pairs of positions) from LCS-EPM
	vector<intPair> matchingsLCSEPM;
	intVec positionsSeq1LCSEPM;
	intVec positionsSeq2LCSEPM;

	for (PatternPairMap::patListCITER i=matchedEPMs.getList().begin();i != matchedEPMs.getList().end();i++)
	{
		positionsSeq1LCSEPM.insert(positionsSeq1LCSEPM.end(),(*i)->getFirstPat().getPat().begin(),(*i)->getFirstPat().getPat().end());
		positionsSeq2LCSEPM.insert(positionsSeq2LCSEPM.end(),(*i)->getSecPat().getPat().begin(),(*i)->getSecPat().getPat().end());
		//SinglePattern my1 = (*i)->getFirstPat();
		//my1.print();
		//my1 = (*i)->getSecPat();
		//my1.print();
	}

	sort(positionsSeq1LCSEPM.begin(),positionsSeq1LCSEPM.end());
	sort(positionsSeq2LCSEPM.begin(),positionsSeq2LCSEPM.end());;

	for (unsigned int i=0;i<positionsSeq1LCSEPM.size();++i)
	{
		matchingsLCSEPM.push_back(make_pair(positionsSeq1LCSEPM[i],positionsSeq2LCSEPM[i]));
	}
	//string outname = "locarna_constraints_input.txt"; //"/home/radwan/Exparna_P/LocARNA/src/locarna_constraints_input.txt";
	ofstream outLocARNAfile (outfile.c_str());

	int last_edge_seq1,last_edge_seq2;
	last_edge_seq1=0;
	last_edge_seq2=0;

	string seq1_1,seq1_2,seq1_3,seq2_1,seq2_2,seq2_3;
	int edge = 100;

	for (vector<intPair>::iterator i_edge = matchingsLCSEPM.begin(); (i_edge != matchingsLCSEPM.end() && seq1_1.size()<seqA.length() && seq2_2.size()<seqB.length());++i_edge)
	{
		//cout << "first: " << (*i_edge).first << " second: " << (*i_edge).second << endl;

		for (int i=last_edge_seq1+1;(i<(int)((*i_edge).first)&&seq1_1.size()<seqA.length());++i)
		{
			seq1_1.push_back('.');
			seq1_2.push_back('.');
			seq1_3.push_back('.');
		}

		for (int j=last_edge_seq2+1;(j<(int)((*i_edge).second)&&seq2_2.size()<seqB.length());++j)
		{
			seq2_1.push_back('.');
			seq2_2.push_back('.');
			seq2_3.push_back('.');
		}

		ostringstream edge_st_;
		edge_st_ << edge;
		string edge_st;
		edge_st = edge_st_.str();
		const char *c_str_edge = edge_st.c_str();

		seq1_1.push_back(c_str_edge[0]);
		seq1_2.push_back(c_str_edge[1]);
		seq1_3.push_back(c_str_edge[2]);

		seq2_1.push_back(c_str_edge[0]);
		seq2_2.push_back(c_str_edge[1]);
		seq2_3.push_back(c_str_edge[2]);

		++edge;

		last_edge_seq1= (*i_edge).first;
		last_edge_seq2 = (*i_edge).second;
	}

	// end stuff
	for (int i=last_edge_seq1+1;i<=seqA.length() && seq1_1.size()<seqA.length();++i)
	{
		seq1_1.push_back('.');
		seq1_2.push_back('.');
		seq1_3.push_back('.');
	}

	for (int j=last_edge_seq2+1;j<=seqB.length() && seq2_1.size()<seqB.length();++j)
	{
		seq2_1.push_back('.');
		seq2_2.push_back('.');
		seq2_3.push_back('.');
	}

	seq1_1 += "#1";
	seq1_2 += "#2";
	seq1_3 += "#3";

	seq2_1 += "#1";
	seq2_2 += "#2";
	seq2_3 += "#3";

	outLocARNAfile << ">"<< seqA.names()[0] << endl << upperCase(sequenceA) << endl;
	outLocARNAfile << seq1_1 << endl << seq1_2 << endl << seq1_3 << endl;
	outLocARNAfile << ">"<<seqB.names()[0] << endl << upperCase(sequenceB) << endl;
	outLocARNAfile << seq2_1 << endl << seq2_2 << endl << seq2_3 << endl << endl;

	outLocARNAfile.close();


}

<<<<<<< HEAD
} //end namespace


#endif // HAVE_LIBRNA
=======
void	LCSEPM::output_clustal(const string& outfile_name)
{
	// extract matching edges (pairs of positions) from LCS-EPM
	vector<intPair> matchingsLCSEPM;
	intVec positionsSeq1LCSEPM;
	intVec positionsSeq2LCSEPM;

	for (PatternPairMap::patListCITER i=matchedEPMs.getList().begin();i != matchedEPMs.getList().end();i++)
	{
		positionsSeq1LCSEPM.insert(positionsSeq1LCSEPM.end(),(*i)->getFirstPat().getPat().begin(),(*i)->getFirstPat().getPat().end());
		positionsSeq2LCSEPM.insert(positionsSeq2LCSEPM.end(),(*i)->getSecPat().getPat().begin(),(*i)->getSecPat().getPat().end());
	}

	sort(positionsSeq1LCSEPM.begin(),positionsSeq1LCSEPM.end());
	sort(positionsSeq2LCSEPM.begin(),positionsSeq2LCSEPM.end());;

	for (unsigned int i=0;i<positionsSeq1LCSEPM.size();++i)
	{
		matchingsLCSEPM.push_back(make_pair(positionsSeq1LCSEPM[i],positionsSeq2LCSEPM[i]));
	}

	//string outname = ensOptions.out_dir + "/" + ensOptions.align_file;
	ofstream outfile (outfile_name.c_str());

	string seq1_aln,seq2_aln; //,seq1_aln_str,seq2_aln_str;

	int last_edge_seq1,last_edge_seq2;
	last_edge_seq1=0;
	last_edge_seq2=0;

	for (vector<intPair>::iterator i_edge = matchingsLCSEPM.begin(); i_edge != matchingsLCSEPM.end();++i_edge)
	{
		for (int i=last_edge_seq1+1;i<(*i_edge).first;++i)
		{
			seq1_aln.push_back(seqA[i][0]);
			seq2_aln.push_back('-');
			//seq1_aln_str.push_back(myMol1.getStructure(i));
			//seq2_aln_str.push_back('-');
		}
		for (int j=last_edge_seq2+1;j<(*i_edge).second;++j)
		{
			seq1_aln.push_back('-');
			seq2_aln.push_back(seqB[j][0]);
			//seq1_aln_str.push_back('-');
			//seq2_aln_str.push_back(myMol2.getStructure(j));
		}

		seq1_aln.push_back(seqA[(*i_edge).first][0]);
		seq2_aln.push_back(seqB[(*i_edge).second][0]);

		//seq1_aln_str.push_back(myMol1.getStructure((*i_edge).first));
		//seq2_aln_str.push_back(myMol2.getStructure((*i_edge).second));

		last_edge_seq1= (*i_edge).first;
		last_edge_seq2 = (*i_edge).second;
	}

	// for the part after the last edge
	for (int i=last_edge_seq1+1;i<=seqA.length();++i)
	{
				seq1_aln.push_back(seqA[i][0]);
				seq2_aln.push_back('-');
				//seq1_aln_str.push_back(myMol1.getStructure(i));
				//seq2_aln_str.push_back('-');
			}
	for (int j=last_edge_seq2+1;j<=seqB.length();++j)
	{
		seq1_aln.push_back('-');
		seq2_aln.push_back(seqB[j][0]);
		//seq1_aln_str.push_back('-');
		//seq2_aln_str.push_back(myMol2.getStructure(j));
	}

	outfile << "CLUSTAL W (1.83) multiple sequence alignment --- expaRNA 0.7.2 - exact pattern Alignment of RNA --- Score: "<< matchingsLCSEPM.size() << endl <<endl;

	string tmp1 = seqA.names()[0] +"      ";
	string tmp2 = seqB.names()[0] +"      ";
	if (tmp1.length() < tmp2.length())
		tmp1.resize(tmp2.length(),' ');
	else
		if (tmp2.length() < tmp1.length())
			tmp2.resize(tmp1.length(),' ');
	string tmp3;
	tmp3.resize(tmp1.length(),' ');
	//outfile << tmp3 << seq1_aln_str <<endl;
	outfile << endl;
	outfile << tmp1 << seq1_aln << endl;
	outfile << tmp2 << seq2_aln << endl;
	//outfile << tmp3 << seq2_aln_str << endl << endl;
	outfile.close();
}
} //end namespace
>>>>>>> 274b5111
<|MERGE_RESOLUTION|>--- conflicted
+++ resolved
@@ -2026,12 +2026,6 @@
 
 }
 
-<<<<<<< HEAD
-} //end namespace
-
-
-#endif // HAVE_LIBRNA
-=======
 void	LCSEPM::output_clustal(const string& outfile_name)
 {
 	// extract matching edges (pairs of positions) from LCS-EPM
@@ -2124,4 +2118,6 @@
 	outfile.close();
 }
 } //end namespace
->>>>>>> 274b5111
+
+
+#endif // HAVE_LIBRNA