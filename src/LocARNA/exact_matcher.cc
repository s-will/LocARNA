--- conflicted
+++ resolved
@@ -23,10 +23,11 @@
 			   const int &alpha_3_,
 			   const int &subopt_score_,
 			   const int &easier_scoring_par_,
-			   const string& sequenceA_,
-			   const string& sequenceB_,
-			   const string& file1_,
-			   const string& file2_
+			   PatternPairMap &foundEPMs_
+			   //const string& sequenceA_,
+			   //const string& sequenceB_,
+			   //const string& file1_,
+			   //const string& file2_
 			   )
     : seqA(seqA_),
       seqB(seqB_),
@@ -46,10 +47,12 @@
       alpha_3(alpha_3_),
       subopt_score(subopt_score_*100),
       easier_scoring_par(easier_scoring_par_),
-      sequenceA(sequenceA_),
-      sequenceB(sequenceB_),
-      file1(file1_),
-      file2(file2_)
+      foundEPMs(foundEPMs_)
+     // sequenceA(sequenceA_),
+     // sequenceB(sequenceB_),
+      //file1(file1_),
+      //file2(file2_)
+
 {
     // set size of matrices
 
@@ -65,7 +68,7 @@
 	Trace.resize(seqA.length()+2,seqB.length()+2);
 	struct Trace_entry el = {InftyArithInt(0),0,0};
 	Trace.fill(el);
-	myLCSEPM= PatternPairMap();
+	//myLCSEPM= PatternPairMap();
 }
 
 ExactMatcher::~ExactMatcher(){
@@ -210,9 +213,9 @@
 
 			    const ArcMatch &am = arc_matches.arcmatch(*it);
 			    if(valid_external_arcmatch(am)){
-			    cout << "score for arcmatch " << score_for_arc_match(am) << endl;
-			    cout << "arc A " << am.arcA().left() << "," << am.arcA().right() << endl;
-			    cout << "arc B " << am.arcB().left() << "," << am.arcB().right() << endl;
+			   // cout << "score for arcmatch " << score_for_arc_match(am) << endl;
+			    //cout << "arc A " << am.arcA().left() << "," << am.arcA().right() << endl;
+			    //cout << "arc B " << am.arcB().left() << "," << am.arcB().right() << endl;
 			    score_str = max(score_str,F(am.arcA().left()-1,am.arcB().left()-1)+score_for_arc_match(am));
 			    }
 			    else{
@@ -224,8 +227,8 @@
 	}
 	cout << "positions that weren't considered because of filtering " << count_seq << endl;
 	cout << "arcmatches that weren't considered because of filtering " << count_am << endl;
-	cout << "F" << endl;
-	cout << F << endl;
+	//cout << "F" << endl;
+	//cout << F << endl;
 }
 
 void ExactMatcher::compute_EPMs_suboptimal(){
@@ -239,13 +242,13 @@
 		}
 	}
 	cout << "maximal score " << max << endl;
-	this->output_arc_match_score();
+	//this->output_arc_match_score();
 	vector<pair<int,int> > EPM_start_pos;
 	find_start_pos_for_traceback(EPM_start_pos);
-	for(int i=0;i<EPM_start_pos.size();i++){
-		cout << "pos " << EPM_start_pos.at(i).first << "," << EPM_start_pos.at(i).second << endl;
-	}
-	cout << "number of starting pos " << EPM_start_pos.size() << endl;
+	//for(int i=0;i<EPM_start_pos.size();i++){
+	//	cout << "pos " << EPM_start_pos.at(i).first << "," << EPM_start_pos.at(i).second << endl;
+	//}
+	cout << " starting pos " << EPM_start_pos.size() << endl;
 	cout << "suboptimal score " << subopt_score << endl;
 	for(int k=0;k<EPM_start_pos.size();k++){
 		int i=EPM_start_pos.at(k).first;
@@ -253,6 +256,26 @@
 		trace_in_F_suboptimal(i,j);
 	}
 	//trace_in_F_suboptimal(7,7);
+
+	// chaining for suboptimal traceback case
+	const int& size1= (int)seqA.length();
+		const int& size2= (int)seqB.length();
+		int size= 0;
+		int score= 0;
+		cout << "#EPM: " << mcsPatterns.size() << endl;
+		time_t start_chaining = time (NULL);
+		//create LCSEPM object
+		//LCSEPM patterns(size1, size2 ,epm.get_patternPairMap(), myLCSEPM,size,score, EPM_min_size);
+		LCSEPM patterns(size1, size2 ,mcsPatterns, myLCSEPM,size,score, EPM_min_size);
+		//begin chaining algorithm
+		patterns.calculateLCSEPM();
+		time_t stop_chaining = time (NULL);
+	    cout << "time for chaining : " << stop_chaining - start_chaining << "sec " << endl;
+		//output patterns to PS files
+	    time_t start_ps = time (NULL);
+		patterns.MapToPS(sequenceA, sequenceB, size, myLCSEPM, file1, file2);
+		time_t stop_ps = time (NULL);
+		cout << "time for map to ps : " << stop_ps - start_ps << "sec " << endl;
 }
 
 void ExactMatcher::find_start_pos_for_traceback(vector<pair<int,int> > &EPM_start_pos){
@@ -313,10 +336,15 @@
 
 void ExactMatcher::trace_in_F_suboptimal(int i,int j){
 	static int count=0;
+
+	// seq ids, change to input ids from fasta!
+	const std::string &seq1_id= "sequence 1";
+	const std::string &seq2_id= "sequence 2";
+
 	list<pair<EPM,int> > epms_to_proc;
 	epms_to_proc.push_back(pair<EPM,int>(epm,F(i,j).finite_value()));
 	int cur_i,cur_j,cur_score;
-	cout << "trace from pos " << i << "," << j << endl;
+	//cout << "trace from pos " << i << "," << j << endl;
 	while(epms_to_proc.begin()!=epms_to_proc.end()){
 		//this->print_epms_to_proc(epms_to_proc);
 		epm = epms_to_proc.front().first;
@@ -364,15 +392,30 @@
 		}
 		else{
 			//epm is computed
-			count++;
+			  count++;
 			epm.sort_patVec();
 			//epm.validate_epm();
-			epm.print_epm(cout,cur_score);
+			//epm.print_epm(cout,cur_score);
+			
+				  stringstream ss;
+				  ss << "pat_" << count;
+				  string patId= ss.str();
+
+				  SinglePattern pattern1 = SinglePattern(patId,seq1_id,epm.getPat1Vec());
+				  SinglePattern pattern2 = SinglePattern(patId,seq2_id,epm.getPat2Vec());
+				  int score= cur_score;
+				  //cout << "add EPM " << ss.str() << endl;
+				  //epm.add_pattern(patId,pattern1,pattern2, score);
+				  mcsPatterns.add(patId, epm.getPat1Vec().size(), pattern1, pattern2, epm.getStructure(), score);
+
+			
 		}
 		epms_to_proc.pop_front();
 	}
 	epm.reset();
-	cout << "number of EPM " << count << endl;
+	//cout << "number of EPM " << count << endl;
+
+
 }
 
 void ExactMatcher::print_epms_to_proc(list<pair<EPM,int> > &epms_to_proc){
@@ -901,11 +944,7 @@
 	{
 		matchingsLCSEPM.push_back(make_pair(positionsSeq1LCSEPM[i],positionsSeq2LCSEPM[i]));
 	}
-<<<<<<< HEAD
-	string outname = "locarna_constraints_input.txt";
-=======
 	string outname = "locarna_constraints_input.txt"; //"/home/radwan/Exparna_P/LocARNA/src/locarna_constraints_input.txt";
->>>>>>> 4dde9663
 	ofstream outLocARNAfile (outname.c_str());
 
 	int last_edge_seq1,last_edge_seq2;
@@ -1377,12 +1416,15 @@
 	for(unsigned int j_1 = 1; j_1 < (j-i+2); ++j_1)
 		for (unsigned int l_2 = 1; l_2 < (l-k+2); ++l_2)
 		{
+			if (debug==true){
+			//	cout << "debug " << j_1 << "," << l_2 << endl;
+			}
 			// check if EPMs ending at current position
 			if (EPM_Table2[i + j_1-1][k + l_2-1].size() == 0)
 			{
-				//D_h[j_1][l_2] = (D_h[j_1-1][l_2]>D_h[j_1][l_2-1])? D_h[j_1-1][l_2]:D_h[j_1][l_2-1] ;
+				D_h[j_1][l_2] = (D_h[j_1-1][l_2]>D_h[j_1][l_2-1])? D_h[j_1-1][l_2]:D_h[j_1][l_2-1] ;
 				// bug in old version? this is new: - No!
-				D_h[j_1][l_2] = max3(D_h[j_1-1][l_2],D_h[j_1][l_2-1],D_h[j_1-1][l_2-1]) ;
+				//D_h[j_1][l_2] = max3(D_h[j_1-1][l_2],D_h[j_1][l_2-1],D_h[j_1-1][l_2-1]) ;
 			}
 			else
 			{
@@ -1393,22 +1435,26 @@
 				// iterate over all EPMS to get best score
 				for (vector<PatternPairMap::SelfValuePTR>::iterator myIter = EPM_list.begin(); myIter < EPM_list.end(); myIter++){
 
-					cout << j_1 << "," << l_2 << " patid: " <<  (*myIter)->getId() << endl;
+					//cout << i+j_1-1 << "," << k+l_2-1 << " patid: " <<  (*myIter)->getId() << endl;
 
 					int pos_before_EPM_Str1 = (*myIter)->getOutsideBounds().first.first  - i;
 					int pos_before_EPM_Str2 = (*myIter)->getOutsideBounds().second.first - k;
 
 					int	score_EPM = 0;
 
-					// check if EPM first into cuurent hole
-					if ((pos_before_EPM_Str1 >= 0) && (pos_before_EPM_Str2 >= 0))
+					// check if EPM fits into cuurent hole
+					if ((pos_before_EPM_Str1 >= 0) && (pos_before_EPM_Str2 >= 0)){
 						score_EPM = D_h[pos_before_EPM_Str1][pos_before_EPM_Str2] + (*myIter)->getScore();
+						//cout << (*myIter)->getId() << " FITS - EPM max score "<< score_EPM << " before " << pos_before_EPM_Str1+i <<","<< pos_before_EPM_Str2+k << " " << D_h[pos_before_EPM_Str1][pos_before_EPM_Str2] <<  endl;
+					}
+
 
 					if (score_EPM > maxScore) { maxScore = score_EPM; }
-				}
-				cout << "score hole max "<< maxScore << endl;
+					//cout << (*myIter)->getId() << " EPM max score "<< score_EPM << " before " << pos_before_EPM_Str1+i <<","<< pos_before_EPM_Str2+k <<  endl;
+				}
+				//cout << "score hole max "<< maxScore << endl;
 				D_h[j_1][l_2] = max3(maxScore,D_h[j_1-1][l_2],D_h[j_1][l_2-1]);
-				}
+			}
 
 		}
 	return (D_h[j - i + 1][l - k + 1]);
@@ -1502,9 +1548,9 @@
 				          (lastHole->second.first  != (*t).first->second.first) ||
 				          (lastHole->second.second != (*t).first->second.second) ) {
 
-			cout << endl << (*t).second->getId() << endl <<  " new current hole " << (*t).first->first.first << "," << (*t).first->first.second;
-			cout << " - " << (*t).first->second.first << "," << (*t).first->second.second << endl;
-			cout << "score old " << (*t).second->getScore() << endl;
+			//cout << endl << (*t).second->getId() << endl <<  " new current hole " << (*t).first->first.first << "," << (*t).first->first.second;
+			//cout << " - " << (*t).first->second.first << "," << (*t).first->second.second << endl;
+			//cout << "score old " << (*t).second->getScore() << endl;
 
 			// calculate best score of hole
 			bool deb=false;
@@ -1512,15 +1558,17 @@
 			int holeScore = D_rec2((*t).first->first.first+1,(*t).first->first.second-1,(*t).first->second.first+1,(*t).first->second.second-1,vec,deb);
 			(*t).second->setEPMScore(	(*t).second->getScore() + holeScore );
 
-			cout << "score new " << (*t).second->getScore() << endl;
+			//cout << "score new " << (*t).second->getScore() << endl;
 
 			lastHole = (*t).first;
 			lastEPM = (*t).second;
 			lastHoleScore = holeScore;
 		} else{
 			// add score of last hole to current EPM
-			(*t).second->setEPMScore(lastEPM->getScore() + lastHoleScore);
-			cout << "score:"<< lastHoleScore << " - current hole is same as last hole. skip!" << endl;
+			(*t).second->setEPMScore((*t).second->getScore() + lastHoleScore);
+			//cout << endl << (*t).second->getId() << endl <<  " new current hole " << (*t).first->first.first << "," << (*t).first->first.second;
+			//cout << " - " << (*t).first->second.first << "," << (*t).first->second.second << endl;
+			//cout << "score:"<< lastHoleScore << "-"<< (*t).second->getEPMScore() << "-" << (*t).second->getScore() << " - current hole is same as last hole. skip!" << endl;
 		}
 	}
 }
@@ -1560,36 +1608,50 @@
 	int j_1 = holeVec.size()-1;
 	int l_2 = holeVec[0].size()-1;
 
-	while ((j_1 >= 1)&&(l_2 >= 1))
+	while ((j_1 >= 1)&&(l_2 >= 1) && (holeVec[j_1][l_2]>0) )
 	{
-		if (holeVec[j_1 - 1][l_2] == holeVec[j_1][l_2])
-			--j_1;
+		//cout << "traceback " << i+j_1-1 <<","<< k+l_2-1 << " score: "<<holeVec[j_1][l_2] << endl;
+		if (holeVec[j_1][l_2-1] == holeVec[j_1][l_2])
+			--l_2;
 		else
-			if (holeVec[j_1][l_2 - 1] == holeVec[j_1][l_2])
-				--l_2;
+			if (holeVec[j_1-1][l_2] == holeVec[j_1][l_2])
+				--j_1;
 			else
 			{
 				// get all EPMs which end at (i + j_1-1,k + l_2-1)
 				vector<PatternPairMap::SelfValuePTR> EPM_list = EPM_Table2[i + j_1-1][k + l_2-1];
 
+
 				// over all EPMs which end at (i+j_1-1,k+l_2-1)
 				for (vector<PatternPairMap::SelfValuePTR>::iterator myIter = EPM_list.begin(); myIter < EPM_list.end(); myIter++){
-
-			         // check if current EPM fits inside current hole
-				 if  ( ( (*myIter)->getOutsideBounds().first.first - i >= 0) && ( (*myIter)->getOutsideBounds().second.first - k >= 0) ){
+				 //cout << "here " << (*myIter)->getId() << endl;
+
+					// check if current EPM fits inside current hole
+				 int x1 = (*myIter)->getOutsideBounds().first.first - i;
+				 int x2 = (*myIter)->getOutsideBounds().second.first - k;
+				 if  ( ( x1 >= 0 ) && ( x2 >= 0)){
 				   // check score
-				   if (holeVec[j_1][l_2] == (*myIter)->getEPMScore() + holeVec[(*myIter)->getOutsideBounds().first.first-1][(*myIter)->getOutsideBounds().second.first-1]){
+
+			           //cout << "(j_1,l_2)=(" << j_1<< "," << l_2 <<")  "<< i <<","<< j << "-" << k << "," << l << "  outsidebounds first " <<  (*myIter)->getOutsideBounds().first.first << "," << (*myIter)->getOutsideBounds().second.first << endl;
+				   //cout << "score (j1,l2)="<< holeVec[j_1][l_2] << " score=" << (*myIter)->getScore() << "  EPM_score=" << (*myIter)->getEPMScore() << " before="<<holeVec[(*myIter)->getOutsideBounds().first.first-1][(*myIter)->getOutsideBounds().second.first-1];
+				   //cout << " " << (*myIter)->getOutsideBounds().first.first-1 << "," << (*myIter)->getOutsideBounds().second.first-1<< endl;
+				   int check = (*myIter)->getScore() + holeVec[x1][x2];
+				   if (holeVec[j_1][l_2] == check){
 
 			             // add current EPM to traceback
-			             matchedEPMs.add( *myIter );
+			             cout << "added traceback EPM "<< (*myIter)->getId() << endl;
+					   matchedEPMs.add( *myIter );
 
 			             // recurse with traceback into all holes of best EPM
 			             for(IntPPairCITER h = (*myIter)->getInsideBounds().begin(); h != (*myIter)->getInsideBounds().end(); ++h)
 			             {
 			        	     vector < vector<int> > tmpHoleVec;
-			        	     int sc = D_rec2((*h).first.first+1,(*h).first.second-1,(*h).second.first+1,(*h).second.second-1,tmpHoleVec,false);
+			        	     tmpHoleVec.clear();
+		        	     	     cout << (*myIter)->getId() << " D_rec2 hole " << (*h).first.first+1 << "," << (*h).first.second-1 << "-" << (*h).second.first+1 << "," << (*h).second.second-1 << endl;
+			        	     int sc = D_rec2((*h).first.first+1,(*h).first.second-1,(*h).second.first+1,(*h).second.second-1,tmpHoleVec,true);
 			        	     // call traceback only if there is an EPM within hole
-			        	     if (sc != 0) {
+			        	     cout << (*myIter)->getId() << "score "<< sc << " " << (*h).first.first+1 << "," << (*h).first.second-1 << "-" << (*h).second.first+1 << "," << (*h).second.second-1 << " hole traceback..." << endl;
+			        	     if (sc > 0) {
 			        		     calculateTraceback2((*h).first.first+1,(*h).first.second-1,(*h).second.first+1,(*h).second.second-1,tmpHoleVec);
 			        	     }
 			             }
@@ -1598,8 +1660,9 @@
 			             l_2 = ( (*myIter)->getOutsideBounds().second.first) - k;
 			             break;
 				   }
-				 }
-			       }
+				 } // if EPM fits hole
+			       } // for
+
 			}
 	}
 }
