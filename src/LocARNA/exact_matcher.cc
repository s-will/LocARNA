#include "sequence.hh"
#include "arc_matches.hh"
#include "exact_matcher.hh"
#include <iostream>
#include <fstream>

using namespace std;

namespace LocARNA {

//todo: remove
bool debug = false;
bool debug_trace_G = false;
bool debug_VG = false;
bool debug_trace_LGLR_subopt = false;
bool debug_trace_F = false;
bool debug_store_new_poss = false;
bool debug_init_mat = false;
bool debug_compute_LGLR = false;
bool debug_fill_epm = false;

	// Constructor
    ExactMatcher::ExactMatcher(const Sequence &seqA_,
			       const Sequence &seqB_,
<<<<<<< HEAD
			       const ArcMatchesIndexed &arc_matches_,
=======
			       const RnaData &rna_dataA_,
			       const RnaData &rna_dataB_,
			       const ArcMatches &arc_matches_,
>>>>>>> 432375ef
			       const SparseTraceController &sparse_trace_controller_,
			       PatternPairMap &foundEPMs_,
			       int alpha_1_,
			       int alpha_2_,
			       int alpha_3_,
			       score_t difference_to_opt_score_,
			       score_t min_score_,
			       score_t am_threshold_,
			       long int max_number_of_EPMs_,
			       bool verbose_
			       )
	: seqA(seqA_),
	  seqB(seqB_),
	  rna_dataA(rna_dataA_),
	  rna_dataB(rna_dataB_),
	  arc_matches(arc_matches_),
	  bpsA(arc_matches_.get_base_pairsA()),
	  bpsB(arc_matches_.get_base_pairsB()),
	  sparse_trace_controller(sparse_trace_controller_),
	  sparse_mapperA(sparse_trace_controller.get_sparse_mapperA()),
	  sparse_mapperB(sparse_trace_controller.get_sparse_mapperB()),
	  foundEPMs(foundEPMs_),
	  alpha_1(alpha_1_),
	  alpha_2(alpha_2_),
	  alpha_3(alpha_3_),
	  difference_to_opt_score(difference_to_opt_score_*100),
	  min_score(min_score_*100),
	  am_threshold(am_threshold_*100),
	  max_number_of_EPMs(max_number_of_EPMs_),
	  verbose(verbose_),
	  pseudo_arcA(bpsA.num_bps(),0,seqA.length()),
	  pseudo_arcB(bpsB.num_bps(),0,seqB.length()),
	  invalid_mat_pos(std::numeric_limits<index_t>::max(),std::numeric_limits<index_t>::max())
    {

    	if(difference_to_opt_score<0) difference_to_opt_score=-1; // difference_to_opt_score is not used

    	// set size of matrices
    	if(verbose) cout << "max dimensions " << sparse_mapperA.get_max_info_vec_size()
    			       <<  "x" << sparse_mapperB.get_max_info_vec_size() << endl;


    	L.resize(sparse_mapperA.get_max_info_vec_size(),sparse_mapperB.get_max_info_vec_size());
    	L.fill(infty_score_t::neg_infty);
    	L.set(0,0,infty_score_t(0));

    	G_A.resize(sparse_mapperA.get_max_info_vec_size(),sparse_mapperB.get_max_info_vec_size());
    	G_AB.resize(sparse_mapperA.get_max_info_vec_size(),sparse_mapperB.get_max_info_vec_size());

    	LR.resize(sparse_mapperA.get_max_info_vec_size(),sparse_mapperB.get_max_info_vec_size());
    	LR.fill(infty_score_t::neg_infty);
    	LR.set(0,0,infty_score_t(0));

    	F.resize(seqA.length()+1,seqB.length()+1);
    	F.fill(infty_score_t(0));

    	Dmat.resize(bpsA.num_bps(),bpsB.num_bps());
    	Dmat.fill(infty_score_t::neg_infty); //initialize all arcmatches with -inf
    }

    // Destructor
    ExactMatcher::~ExactMatcher(){}

    // initialization of the gap matrices for the suboptimal traceback
    // init first row and column of G_A and G_AB (might be overwritten by compute_LGLR heuristic)
    void ExactMatcher::initialize_gap_matrices(){

    	// initialize first row of G_A with -inf and G_AB with 0
    	for(pos_type j=1;j<G_A.sizes().second;++j){
    		G_A.set(0,j,infty_score_t::neg_infty);
    		G_AB.set(0,j,infty_score_t(0));
    	}

    	// initilize first column of G_AB with -inf and G_A with 0
    	for(pos_type i=1;i<G_AB.sizes().first;++i){
    		G_A.set(i,0,infty_score_t(0));
    		G_AB.set(i,0,infty_score_t::neg_infty);
    	}

    	G_A.set(0,0,infty_score_t::neg_infty);
    	G_AB.set(0,0,infty_score_t::neg_infty);

    }


    // ---------------------------------------------------------------------------------------------------------
    // fill matrices

    //initializes the F matrix for using the trace controller
    void ExactMatcher::init_Fmat(){
    	// initialize for whole F matrix
    	pos_type al=0;
    	pos_type ar=seqA.length();
    	pos_type bl=0;
    	pos_type br=seqB.length();

    	// al,bl can only be reached in states, where this is legal with cost 0 for empty alignment
    	F(al,bl) = (infty_score_t)0;

    	pos_type i;
    	for (i=al+1; i<ar; ++i) {
    		if (sparse_trace_controller.min_col(i)>bl) break; // fill only as long as column bl is accessible
    		F(i,bl) = (infty_score_t)0;
    	}

    	// fill entries left of valid entries
    	for ( ; i<ar; ++i) {
    		assert(sparse_trace_controller.min_col(i)>bl);
    		F(i,sparse_trace_controller.min_col(i)-1) = infty_score_t::neg_infty;
    	}

    	// init first row al

    	pos_type j;
    	for (j=bl+1 ; j < std::min(br, sparse_trace_controller.max_col(al)+1) ; j++) {
    		F(al,j) = (infty_score_t)0;
    	}

    	// fill entries above valid entries
    	// here j points to one position right of the last initialized entry in row al
    	for (i=al+1; i<ar; ++i) {
    		for (;
    				j<std::min(br,sparse_trace_controller.max_col(i)+1); ++j) {
    			F(i-1,j)=infty_score_t::neg_infty;
    		}
    	}
    }

    // initialize all other compressed matrices (L, G_A, G_AB and LR)
    // for using the trace controller
    void ExactMatcher::init_mat(ScoreMatrix &mat, const Arc &a, const Arc &b,
    		infty_score_t first_entry, infty_score_t first_col, infty_score_t first_row) {

    	size_type num_posA = sparse_mapperA.number_of_valid_mat_pos(a.idx());
    	size_type num_posB = sparse_mapperB.number_of_valid_mat_pos(b.idx());

    	ArcIdx idxA = a.idx();
    	ArcIdx idxB = b.idx();

    	if(debug_init_mat){
    		cout << "init mat for " << a << " and " << b << endl;
    		for (matidx_t idx_i=0; idx_i<num_posA; ++idx_i) {
    			//size_t min_idx_j = sparse_trace_controller.min_col_idx(a,b,idx_i);
    			matidx_t min_idx_j = sparse_trace_controller.min_col_idx(idxA,idxB,idx_i,b.left());
    			//size_t idx_after_max_idx_j = sparse_trace_controller.idx_after_max_col_idx(a,b,idx_i);
    			matidx_t idx_after_max_idx_j = sparse_trace_controller.idx_after_max_col_idx(idxA,idxB,idx_i,b.left());
    			cout << idx_i<< ":" << min_idx_j << "," <<idx_after_max_idx_j << endl;
    		}
    	}

    	// initialize matrix entry (0,0) with the corresponding score
    	mat(0,0) = (infty_score_t)first_entry;

    	//init first col

    	matidx_t idx_i;
    	matidx_t min_idx_j;
    	for (idx_i=1; idx_i<num_posA; ++idx_i) {

    		min_idx_j = sparse_trace_controller.min_col_idx(idxA,idxB,idx_i,b.left());
    		if (min_idx_j>0) break; // fill only as long as column bl is accessible
    		mat(idx_i,0) = (infty_score_t)first_col;
    	}

    	// fill entries left of valid entries
    	for ( ; idx_i<num_posA; ++idx_i) {
    		matidx_t min_idx_j = sparse_trace_controller.min_col_idx(idxA,idxB,idx_i,b.left());
    		assert(min_idx_j>0);
    		mat(idx_i,min_idx_j-1) = infty_score_t::neg_infty;
    	}

    	// init first row al
    	pos_type idx_j;
    	matidx_t idx_after_max_idx_j = sparse_trace_controller.idx_after_max_col_idx(idxA,idxB,0,b.left());
    	for (idx_j=1 ; idx_j < std::min(num_posB, idx_after_max_idx_j) ; ++idx_j) {
    		mat(0,idx_j) = (infty_score_t)first_row;
    	}

    	// fill entries above valid entries
    	// here j points to one position right of the last initialized entry in row al
    	for (idx_i=1; idx_i<num_posA; ++idx_i) {
    		idx_after_max_idx_j = sparse_trace_controller.idx_after_max_col_idx(idxA,idxB,idx_i,b.left());
    		for (;
    				idx_j<std::min(num_posB,idx_after_max_idx_j); ++idx_j) {
    			mat(idx_i-1,idx_j)=infty_score_t::neg_infty;
    		}
    	}

    }

    // compute arcmatch score by filling matrices L, G and LR (method compute_LGLR)
    // and computing the arcmatch score and store it in matrix D
    // store arcmatch_score with stacking and probs of outermost arcmatch
    void ExactMatcher::compute_arcmatch_score() {

    	matpos_t last_filled_pos; //the last position that was filled in the matrices

    	// for all arc matches from inside to outside
    	for(ArcMatchVec::const_iterator it=arc_matches.begin();it!=arc_matches.end();++it){

    		pos_type al=it->arcA().left();
    		pos_type ar=it->arcA().right();
    		pos_type bl=it->arcB().left();
    		pos_type br=it->arcB().right();

    		// compute the arc match score only for matching arc matches
    		if(seqA[al]==seqB[bl] && seqA[ar]==seqB[br]){

    			last_filled_pos=compute_LGLR(it->arcA(),it->arcB(),false);

    			matidx_t last_i = last_filled_pos.first;
    			matidx_t last_j = last_filled_pos.second;

    			// the arc match score is the maximum of the last matrix entry in
    			// matrices LR, L or G_A (as we used the heuristic computation)
    			D(*it) =max3(LR(last_i,last_j),L(last_i,last_j),G_A(last_i,last_j));
    		}
    	}

    	// compute the best combination of arc matches and unpaired parts in matrix F
    	compute_F();
    }

    // for debugging
    void ExactMatcher::test_arcmatch_score(){
    	matpos_t last_filled_pos;

    	// for all arc matches from inside to outside
    	for(ArcMatchVec::const_iterator it=arc_matches.begin();it!=arc_matches.end();++it){

    		pos_type al=it->arcA().left();
    		pos_type ar=it->arcA().right();
    		pos_type bl=it->arcB().left();
    		pos_type br=it->arcB().right();

    		// compute the arc match score only for matching arc matches
    		if(seqA[al]==seqB[bl] && seqA[ar]==seqB[br]){

    			// heuristic
    			last_filled_pos=compute_LGLR(it->arcA(),it->arcB(),false);

    			matidx_t last_i = last_filled_pos.first;
    			matidx_t last_j = last_filled_pos.second;

    			// the arc match score is the maximum of the last matrix entry in
    			// matrices LR, L or G_A (as we used the heuristic computation)
    			D(*it) =max3(LR(last_i,last_j),L(last_i,last_j),G_A(last_i,last_j));
    			//cout << "heuristic " << endl;
    			//cout << "last filled pos " << last_filled_pos << endl;
    			//this->print_matrices(it->arcA(),it->arcB(),20,20,false);

    			// suboptimal
    			initialize_gap_matrices();
    			last_filled_pos=compute_LGLR(it->arcA(),it->arcB(),true);

    			last_i = last_filled_pos.first;
    			last_j = last_filled_pos.second;

    			// the arc match score is the maximum of the last matrix entry in
    			// matrices LR, L or G_A (as we used the heuristic computation)
    			infty_score_t score_suboptimal =max4(LR(last_i,last_j),L(last_i,last_j),G_A(last_i,last_j),G_AB(last_i,last_j));
    			//cout << "suboptimal " << endl;
    			//cout << "last filled pos " << last_filled_pos << endl;
    			//this->print_matrices(it->arcA(),it->arcB(),20,20,true);

    			if(!(score_suboptimal == D(*it))){
    				cout << "score suboptimal " << score_suboptimal << endl;
    				cout << "score heuristic " << D(*it) << endl;
    				cout << "current am " << it->arcA() << "," << it->arcB() << endl;
    				break;
    			}

    		}
    	}
    }


    // computes for a given pair of arcs the matrices L, G and LR
    // store -inf in last cell of matrix LR if a gap between the
    // last matched positions and the right ends of the arcs exists
    // compute L, G_A (G matrix) and LR matrix
    ExactMatcher::matpos_t ExactMatcher::compute_LGLR(const Arc &a, const Arc &b, bool suboptimal){

    	if(debug_compute_LGLR){
    		cout << endl; cout << "___________________________________" << endl;
    		cout << "compute LGLR " << suboptimal <<  " for arcs " << a << "," << b << endl;
    	}

    	// initialize matrices for using the sparse trace controller
    	init_mat(L,a,b,infty_score_t(0),infty_score_t::neg_infty,infty_score_t::neg_infty);
    	init_mat(LR,a,b,infty_score_t(0),infty_score_t::neg_infty,infty_score_t::neg_infty);
    	if(!suboptimal){
    		init_mat(G_A,a,b,infty_score_t(0),infty_score_t(0),infty_score_t(0));
    		// in suboptimal case we use the whole gap matrices, initialization is done once in the beginning
    	}

    	if(debug_compute_LGLR){cout << "after init " << endl; this->print_matrices(a,b,50,50,suboptimal);}

       	index_t idxA = a.idx();
       	index_t idxB = b.idx();

       	size_type num_posA = sparse_mapperA.number_of_valid_mat_pos(idxA);
       	size_type num_posB = sparse_mapperB.number_of_valid_mat_pos(idxB);
       	matpos_t idx_pos_diag, idx_pos_top, idx_pos_left;
       	pair<matpos_t,matpos_t> idx_pos_diag_new;

       	matidx_t max_j = sparse_trace_controller.idx_after_max_col_idx(idxA,idxB,0,b.left());
       	assert(max_j>0);
       	pair_seqpos_t last_pos_filled = pair_seqpos_t(0,max_j-1);
       	matidx_t idx_i,idx_j=1;

       	for(idx_i=1;idx_i<num_posA;++idx_i){

       		// determine the correct interval of valid positions in the matrices
       		matidx_t min_idx_j = suboptimal?
       				1 : sparse_trace_controller.min_col_idx(idxA,idxB,idx_i,b.left());
       		matidx_t idx_after_max_idx_j = suboptimal?
       				num_posB : sparse_trace_controller.idx_after_max_col_idx(idxA,idxB,idx_i,b.left());
       		// go over the whole interval in the suboptimal case because of the gap matrices (filled completely)

       		for(idx_j=std::max((matidx_t)1,min_idx_j);idx_j<idx_after_max_idx_j;++idx_j){

       			if(debug_compute_LGLR) cout << "cur mat pos " << matpos_t(idx_i,idx_j) << endl;

       			matpos_t mat_pos = matpos_t(idx_i,idx_j);
       			pair_seqpos_t seq_pos = sparse_trace_controller.get_pos_in_seq_new(idxA,idxB,mat_pos);

       			bool compute_entry=(!suboptimal) || sparse_trace_controller.is_valid_idx_pos(idxA,idxB,mat_pos);

       			if(debug_compute_LGLR && !compute_entry) cout << "do not compute current entry "<< endl;

       			if(compute_entry){
       				idx_pos_diag = sparse_trace_controller.first_valid_mat_pos_before_with_tc(idxA,idxB,seq_pos,a.left(),b.left());
       				pair<matpos_t,matpos_t> idx_pos_diag_and_top = sparse_trace_controller.first_valid_mat_pos_before_with_tc_from_mat_pos(idxA,idxB,mat_pos,a.left(),b.left());
       				assert(idx_pos_diag == idx_pos_diag_and_top.first);

       				idx_pos_diag = idx_pos_diag_and_top.first;
       				idx_pos_top = idx_pos_diag_and_top.second;
       				//compute entry only if idx pos is valid for the suboptimal case
       				L(idx_i,idx_j)=compute_matrix_entry(a,b,mat_pos,idx_pos_diag,false,suboptimal);
       				LR(idx_i,idx_j)=compute_matrix_entry(a,b,mat_pos,idx_pos_diag,true,suboptimal);

       				// update last filled position
       				last_pos_filled.first=idx_i;
       				last_pos_filled.second=idx_j;
       			}//compute entry only if idx pos is valid for the suboptimal case

       			if(debug_compute_LGLR) cout << "pos diag " << idx_pos_diag << endl;

       			if(suboptimal){
       				G_A(idx_i,idx_j)=G_A(idx_i-1,idx_j); //we fill the whole matrix

       				if(sparse_trace_controller.is_valid_idx_pos(idxA,idxB,matpos_t(idx_i-1,idx_j))){
       					G_A(idx_i,idx_j)=max(G_A(idx_i,idx_j),L(idx_i-1,idx_j));
       				}

       				G_AB(idx_i,idx_j)=max(G_A(idx_i,idx_j-1),
       									  G_AB(idx_i,idx_j-1)); //we fill whole matrix

       				if(sparse_trace_controller.is_valid_idx_pos(idxA,idxB,matpos_t(idx_i,idx_j-1))){
       					G_AB(idx_i,idx_j)=max(G_AB(idx_i,idx_j),L(idx_i,idx_j-1));
       				}
       			}
       			else{
       				idx_pos_left = sparse_trace_controller.first_left_valid_mat_pos_with_tc(idxA,idxB,mat_pos,a.left(),b.left());

       				G_A(idx_i,idx_j)=max(L(idx_i,idx_j),
       									 G_A(idx_pos_diag.first,idx_pos_diag.second));

       				if(idx_pos_top!=invalid_mat_pos){
       					assert(sparse_trace_controller.is_valid_idx_pos(idxA,idxB,idx_pos_top));
       					G_A(idx_i,idx_j) = max(G_A(idx_i,idx_j),
       					       				G_A(idx_pos_top.first,idx_j));
       				}
       				if(idx_pos_left!=invalid_mat_pos){
       					assert(sparse_trace_controller.is_valid_idx_pos(idxA,idxB,idx_pos_left));
       					G_A(idx_i,idx_j) = max(G_A(idx_i,idx_j),
       							G_A(idx_i,idx_pos_left.second));
       				}
       			}

       		}
       	}

       	if(sparse_trace_controller.get_delta() == (size_type)-1){
       		if(num_posA>1 && num_posB>1) assert(last_pos_filled==matpos_t(num_posA-1,num_posB-1));
       	}

       	// if the right ends of the arcs cannot be reached without creating a gap, we store in the last
       	// filled position of matrix LR -inf
       	if((!sparse_trace_controller.matching_without_gap_possible_with_tc(idxA,idxB,last_pos_filled,
       																	   pair_seqpos_t(a.right(),b.right())))
       		 && last_pos_filled.first>0 && last_pos_filled.second>0){
       			LR(last_pos_filled.first,last_pos_filled.second)=infty_score_t::neg_infty;
       	}
       	if(debug_compute_LGLR) cout << "last pos filled " << last_pos_filled << endl;
       	if(debug_compute_LGLR){cout << "filled matrix " << endl; this->print_matrices(a,b,20,20,suboptimal);}
       	return last_pos_filled;
     }

    // computes a matrix entry (i,j) in matrix L or LR for arcs a and b
    // already taking into account the trace controller (not yet implemented for
    // the suboptimal case!)
    infty_score_t ExactMatcher::compute_matrix_entry(const Arc &a, const Arc &b,
    		matpos_t mat_pos, matpos_t mat_pos_diag, bool matrixLR, bool suboptimal){

    	infty_score_t score_seq = infty_score_t::neg_infty; //score from sequential case
    	infty_score_t score_str =infty_score_t::neg_infty; //score from structural case

    	ArcIdx idxA = a.idx();
    	ArcIdx idxB = b.idx();

    	pair_seqpos_t seq_pos = sparse_trace_controller.get_pos_in_seq_new(idxA,idxB,mat_pos);

    	seqpos_t i = seq_pos.first;
    	seqpos_t j = seq_pos.second;

    	matidx_t idx_i = mat_pos.first;
    	matidx_t idx_j = mat_pos.second;

    	if(seqA[i]==seqB[j]){
    		// sequential matching
    		// if the position is likely to be unpaired we trace the sequential match
    		if(sparse_trace_controller.pos_unpaired(idxA,idxB,matpos_t(idx_i,idx_j))){

    			/*if(matching_without_gap_possible(a,b,pos(i,j))){
    				score_seq = mat(idx_i_diag,idx_j_diag)+score_for_seq_match();
    			}
    			//if the previous entry in matrix B was taken from matrix G
    			//-> no check if sequential matching is permitted
    			if(matrixLR){
    				score_seq=max(L(idx_i_diag,idx_j_diag)+score_for_seq_match(),score_seq);
    				score_seq = max(G_A(idx_i_diag,idx_j_diag)+score_for_seq_match(),score_seq);
    				if(suboptimal) score_seq = max(G_AB(idx_i_diag,idx_j_diag)+score_for_seq_match(),score_seq);
    			}*/

    			score_seq = seq_str_matching(a,b,mat_pos_diag,seq_pos,
    					score_for_seq_match(),matrixLR,suboptimal);
    		}
    		//structural matching
    		for(ArcIdxVec::const_iterator itA=sparse_mapperA.valid_arcs_right_adj(idxA,idx_i).begin();
    				itA!=sparse_mapperA.valid_arcs_right_adj(idxA,idx_i).end();++itA){
    			for(ArcIdxVec::const_iterator itB=sparse_mapperB.valid_arcs_right_adj(idxB,idx_j).begin();
    					itB!=sparse_mapperB.valid_arcs_right_adj(idxB,idx_j).end();++itB){

    				const Arc &inner_a = bpsA.arc(*itA);
    				const Arc &inner_b = bpsB.arc(*itB);

    				const infty_score_t &score_for_inner_am = score_for_am(inner_a,inner_b);
    				if(score_for_inner_am.is_neg_infty()) continue;

    				pair_seqpos_t last_seq_pos_to_be_matched(inner_a.left(),inner_b.left());

    				// determine the first matrix position before the left ends of the arcs
    				matpos_t mat_pos_diag_str =
    						sparse_trace_controller.first_valid_mat_pos_before_with_tc(idxA,idxB,
    								last_seq_pos_to_be_matched,a.left(),b.left());

    				assert(score_for_inner_am.is_finite());

    				score_t score_am_stacking=score_for_inner_am.finite_value()+score_for_stacking(a,b,inner_a,inner_b);

    				/*matching in A and B, respectively without gap possible
    				/if(matching_without_gap_possible(a,b,pos(inner_a.left(),inner_b.left()))){
    					score_str=max(score_str,mat(idx_i_before,idx_j_before)
    							+score_am_stacking);
    				}
    				//-> in matrix LR always allowed
    				if(matrixLR){
    					score_str=max(score_str,L(idx_i_before,idx_j_before)
    					    	+score_am_stacking);
    					score_str=max(score_str,G_A(idx_i_before,idx_j_before)
    							+score_am_stacking);
    					if(suboptimal) score_str=max(score_str,G_AB(idx_i_before,idx_j_before)
    											+score_am_stacking);
    				}*/

    				score_str = max(seq_str_matching(a,b,mat_pos_diag_str,
    						last_seq_pos_to_be_matched,score_am_stacking,matrixLR,suboptimal),score_str);
    			}
    		}
    	}
    	return max(score_seq,score_str);
    }

    // computes the score for a sequential or structural matching by checking the three possibilities
    // (either continue traceback in matrix mat, and if we are currently in matrix LR, we can continue
    // the traceback in L or G_A (the gap matrix)
    infty_score_t ExactMatcher::seq_str_matching(const Arc &a, const Arc &b, matpos_t mat_pos_diag,
    		pair_seqpos_t seq_pos_to_be_matched, score_t add_score, bool matrixLR, bool suboptimal){

    	infty_score_t score = infty_score_t::neg_infty;

    	ArcIdx idxA = a.idx();
    	ArcIdx idxB = b.idx();

    	matidx_t idx_i_diag = mat_pos_diag.first;
    	matidx_t idx_j_diag = mat_pos_diag.second;

    	ScoreMatrix &mat= matrixLR ? LR : L;

    	// if matching without a gap is possible we simply add add_score
    	if(sparse_trace_controller.matching_without_gap_possible_with_tc(idxA,idxB,mat_pos_diag,seq_pos_to_be_matched)){
    		score = mat(idx_i_diag,idx_j_diag)+add_score;
    	}

    	// if an entry in LR is computed, we can also come from L, G_A in the heuristic case and
    	// L, G_A and G_AB in the suboptimal case
    	if(matrixLR){
    		score=max(L(idx_i_diag,idx_j_diag)+add_score,score);
    		if(!suboptimal){
    			score = max(G_A(idx_i_diag,idx_j_diag)+add_score,score);
    		}
    		if(suboptimal){
    			//matidx_t idx_i_before = sparse_mapperA.first_valid_mat_pos_before(a.idx(),seq_pos_to_be_matched.first,a.left());
    			//matidx_t idx_j_before = sparse_mapperB.first_valid_mat_pos_before(b.idx(),seq_pos_to_be_matched.second,b.left());
    			score = max(G_A(idx_i_diag,idx_j_diag)+add_score,score);//max(G_A(idx_i_diag,idx_j_diag)+add_score,score);//max(G_A(idx_i-1,idx_j-1)+add_score,score);//max(G_A(idx_i_diag,idx_j_diag)+add_score,score);
    			score = max(G_AB(idx_i_diag,idx_j_diag)+add_score,score);//max(G_AB(idx_i_diag,idx_j_diag)+add_score,score);//max(G_AB(idx_i-1,idx_j-1)+add_score,score);//max(G_AB(idx_i_diag,idx_j_diag)+add_score,score);
    		}
    	}
    	return score;
    }

    // computes the final matrix F from which the final EPMs can be traced
    void ExactMatcher::compute_F(){

       	init_Fmat();
       	score_t max_in_F=0; // the maximal score of an EPM
       	infty_score_t score_seq,score_str; // sequential and structural score

       	for(seqpos_t i=1;i<F.sizes().first;++i){
       		// determine the correct interval for row i
       		for(seqpos_t j=std::max(seqpos_t(1),sparse_trace_controller.min_col(i));
       				j<=sparse_trace_controller.max_col(i);++j){

       			score_seq=infty_score_t(0);score_str=infty_score_t(0);

       			//sequential matching
       			if(seqA[i]==seqB[j]){

       				score_seq = F(i-1,j-1)+score_for_seq_match();

       			}

       			//structural matching
       			for(ArcMatchIdxVec::const_iterator it=arc_matches.common_right_end_list(i,j).begin();
       					arc_matches.common_right_end_list(i,j).end() != it; ++it ) {

       				const ArcMatch &am = arc_matches.arcmatch(*it);
       				const Arc &a = am.arcA();
       				const Arc &b = am.arcB();

       				// if the score for the arc match is less than the threshold,
       				// we go to the next arc match
       				if(score_for_am(a,b)<FiniteInt(am_threshold)) continue;

       				assert(sparse_trace_controller.is_valid(a.left()-1,b.left()-1));

       				score_str = max(score_str,score_for_am(a,b)+
       							F(a.left()-1,b.left()-1));
       			}

       			F(i,j)=max(score_seq,score_str);

       			if(F(i,j)>(infty_score_t)max_in_F){
       				assert(F(i,j).is_finite());
       				max_in_F=F(i,j).finite_value();
       				pos_of_max = pair_seqpos_t(i,j);
       			}
       		}
       	}
        if(verbose)	cout << "max in F " << max_in_F << endl;
       	if(verbose) cout << "pos of max " << pos_of_max << endl;
    }

    // determines the EPMs via traceback
    void ExactMatcher::trace_EPMs(bool suboptimal){

    	// if difference_to_opt_score is not set, the interval method is used
    	bool interval_method = (difference_to_opt_score==-1);

    	// do heuristic traceback
    	if(!suboptimal) find_start_pos_for_tb(suboptimal);

    	else if(!interval_method){ // use given difference_to_opt_score
    		if(verbose) cout << "difference to opt score " << difference_to_opt_score << " is given " << endl;
    		initialize_gap_matrices(); //initialize gap matrices for suboptimal traceback
    		find_start_pos_for_tb(suboptimal,difference_to_opt_score,false);}

    	else{ // do interval search
    		initialize_gap_matrices(); //initialize gap matrices for suboptimal traceback

    		score_t max_in_F = F(pos_of_max.first,pos_of_max.second).finite_value();
    		score_t max_diff_to_opt_score = max_in_F-this->min_score;
    		score_t difference_to_opt_score;
    		int begin = 0;
    		int end = 1;
    		int result_value = 0;
    		bool interval_found = false;
    		bool value_found = false;

    		while(!interval_found){

    			difference_to_opt_score = end*100;

    			find_start_pos_for_tb(suboptimal,difference_to_opt_score,true);

    			//number of EPMs is smaller than given number of EPMs and max_diff_to_opt_score is reached
    			if((difference_to_opt_score>=max_diff_to_opt_score && cur_number_of_EPMs<=max_number_of_EPMs)
    					|| check_num_EPMs()){ //number of EPMs is in the correct interval

    					interval_found=true;
    					value_found=true; // take directly EPMs of the end, no interval halving
    					result_value = end;
    			}

    			else if(cur_number_of_EPMs<max_number_of_EPMs){
    				begin=end; // adjust interval
    				end=2*begin;
    			}
    			else{
    				interval_found = true; // correct interval found; number_EPMs(begin)<max_number_EPMs
    									   //						  number_EPMs(end)>max_number_EPMs
    			}
    		}

    		while(!value_found){

    			int middle = (begin+end)/2;

    			if(middle==begin){
    				// take the value from begin
    				value_found=true;
    				result_value=begin;
    			}

    			else{

    				difference_to_opt_score = middle*100; // if interval length=1 -> middle==begin
    				find_start_pos_for_tb(suboptimal,difference_to_opt_score,true);

    				if(check_num_EPMs()){
    					value_found=true; // not more than 20% less EPMs than given
    					result_value=middle;
    				}

    				else if(cur_number_of_EPMs<max_number_of_EPMs){
    					begin=middle; // adjust interval
    				}
    				else{
    					end=middle; //adjust interval
    				}
    			}
    		}
    		//actually store the computed EPMs
    		difference_to_opt_score = result_value*100;
    		find_start_pos_for_tb(suboptimal,difference_to_opt_score, false);
    	}
    	if(verbose) cout << "found #EPMs " << this->cur_number_of_EPMs << endl;
    }

    void ExactMatcher::find_start_pos_for_tb(bool suboptimal, score_t difference_to_opt_score, bool count_EPMs){
    	// reset EPM counter
    	cur_number_of_EPMs=0;

    	//bool suboptimal = (difference_to_opt_score!=-1);

    	if(verbose) cout << "compute EPMs " << (suboptimal? "suboptimal " :
    			"heuristic ") << " min score " << min_score << endl;

    	/* -----------------------------------------------------------------------------------
       	 for debugging

       	const ArcMatch &am = arc_matches.arcmatch(128566); //example with many different arcmatches to proc
       	const ArcMatch &am = arc_matches.arcmatch(215010); //example with high score
       	const ArcMatch &am = arc_matches.arcmatch(61593); //96,for example 3
       	const ArcMatch &am = arc_matches.arcmatch(39581);
       	const Arc &a = bpsA.arc(583);
       	const Arc &b = bpsB.arc(636);
       	cout << "trace Arcs " << a << " and " << b << " with score " << D(a,b) << endl;
       	epm_cont_t found_EPMs;
       	trace_LGLR_suboptimal(a,b,324,found_EPMs,true);
       	cout << "found epms "  << endl << found_EPMs << endl;
       	return;
       	cout << "trace am " << am.idx() << " with score " << score_for_arc_match(am,true)<< endl;
       	cout << "number of arcmatches " << arc_matches.num_arc_matches() << endl;
       	size_t max_size=0;
       	        	for(size_t i=0;i<(arc_matches.num_arc_matches());++i){
       	        		epm_cont_t found_EPMs;
       	        		const ArcMatch &am = arc_matches.arcmatch(i);
       	        		if(i%10000==0) cout <<  i << endl;
       	        		if(i>170000 && i%1000==0) cout << i << endl;
       	        		if(this->score_for_arc_match(am,true).is_finite()){
       	        			if(i%10000==0) cout << "trace am " << am.idx() << " with score " << score_for_arc_match(am,true)<< endl;
       	        			trace_LGLR_suboptimal(am,(infty_score_t)500,found_EPMs,true);
       	        			//int count=0;
       	        			if(found_EPMs.size()>max_size) max_size = found_EPMs.size();
       	        		}
       	        	}
       	cout << "max number of EPMs found for arcmatch " << max_size << endl;

       	trace_LGLR_suboptimal(a,b,500,found_EPMs,true);
       	return;
       	cout << "number of epms found " << found_EPMs.size() << endl;
       	cout << "found epms " << found_EPMs << endl;

       	-------------------------------------------------------------------------------------*/

    	score_t min_score_tb = min_score;

    	if(suboptimal){

    		score_t max_in_F = F(pos_of_max.first,pos_of_max.second).finite_value();
    		min_score_tb = max_in_F-difference_to_opt_score;
    		if (min_score_tb < min_score) min_score_tb = min_score;
    	}
    	//score_t min_score_tb = suboptimal? subopt_score : min_score;
    	if(verbose) cout << "score for traceback " << min_score_tb << endl;

    	//compute traceback in F matrix
    	for(size_type i=1;i<F.sizes().first;++i){
    		if(debug_trace_F) cout << "for i range " << sparse_trace_controller.min_col(i) << ","
    				<< sparse_trace_controller.max_col(i) << endl;

    		size_t min_col = std::max((size_type)1,sparse_trace_controller.min_col(i));
    		size_t max_col = std::min(F.sizes().second-1,sparse_trace_controller.max_col(i));

    		for(size_t j=min_col;j<=max_col;++j){

    			if(F(i,j)>=(infty_score_t)min_score_tb){

    				if(i==F.sizes().first-1
    						|| j==F.sizes().second-1
    						|| (!sparse_trace_controller.is_valid(i+1,j+1)) // start traceback if next diagonal position is not valid
    						|| seqA[i+1]!=seqB[j+1]){						// or the nucleotides do not match

    					if(debug_trace_F) cout << "trace position  " << i << "," << j << endl;

    					if(suboptimal){
    						score_t max_tol_left=F(i,j).finite_value()-min_score_tb;
    						assert(max_tol_left>=0);

    						trace_F_suboptimal(i,j,max_tol_left,true,count_EPMs); // compute traceback from position (i,j)

    						if(!check_PPM()){return;}
    					}
    					else{
    						EPM cur_epm;
    						trace_F_heuristic(i,j,cur_epm); // compute traceback from position (i,j)
    						add_foundEPM(cur_epm,false); // store the traced epm in the corresponding datastructure
    					}
    				}
    			}
    		}
    	}
    }


    // ---------------------------------------------------------------------------------------------------------
    // helper functions

    // returns the score for a sequential match
    score_t ExactMatcher::score_for_seq_match(){
    	return alpha_1*100;
    }

    // returns the score for an arcmatch (the basepair match itself plus the part under it)
    // if easier_scoring_par is set, each basepair match is scored equally
    // otherwise the base pair probabilities are taken into account
    infty_score_t ExactMatcher::score_for_am(const Arc &a, const Arc &b){

    	double probArcA = bpsA.get_arc_prob(a.left(),a.right());
    	double probArcB = bpsB.get_arc_prob(b.left(),b.right());

<<<<<<< HEAD
    	return D(a,b) + FiniteInt(((2*alpha_1)+(probArcA+probArcB)*alpha_2)*100);
=======
    	else{
    		double probArcA = rna_dataA.arc_prob(a.left(),a.right());
    		double probArcB = rna_dataB.arc_prob(b.left(),b.right());

    		result= D(a,b) + FiniteInt(((2*alpha_1)+(probArcA+probArcB)*alpha_2)*100);
    	}
    	return result;
>>>>>>> 432375ef
    }


    // todo: use get_arc_stack_prob (conditional probability) instead?
    // returns the stacking score
    // checks whether a and inner_a (and b and inner_b) are stacked and adds the
    // joint (conditional better?) probability that a and inner_a (b and inner_b) occur simultaneously
    score_t ExactMatcher::score_for_stacking(const Arc &a, const Arc &b,
    		const Arc &inner_a,const Arc &inner_b){

    	double prob_stacking_arcA = 0;
    	double prob_stacking_arcB = 0;

    	//stacking arcA
    	if(a.left()+1==inner_a.left() &&
    			a.right()==inner_a.right()+1){
    		prob_stacking_arcA = rna_dataA.joint_arc_prob(a.left(),a.right());
    	}

    	//stacking arcB
    	if(b.left()+1==inner_b.left() &&
    			b.right()==inner_b.right()+1){
    		prob_stacking_arcB = rna_dataB.joint_arc_prob(b.left(),b.right());
    	}

    	return (prob_stacking_arcA+prob_stacking_arcB)*100*alpha_3;
    }

    //adds a found EPM to the patternPairMap (datastructure used for chaining algorithm)
    void ExactMatcher::add_foundEPM(EPM &cur_epm, bool count_EPMs){

    	//static int count = 0;
    	//++count;
    	++cur_number_of_EPMs;

    	if(count_EPMs) return; //do not add EPM to patternPairMap, just count the EPMs

    	static string seq1_id = seqA.seqentry(0).name();
    	static string seq2_id = seqB.seqentry(0).name();

    	// sort the pattern vector of the current epm according
    	// to increasing positions
    	cur_epm.sort_patVec();

    	// make sure that the current epm is valid
    	assert(validate_epm(cur_epm));

    	stringstream ss;
    	//ss << "pat_" << count;
    	ss << "pat_" << cur_number_of_EPMs;
    	string patId= ss.str();

    	// rewrite information for use in the chaining algorithm
    	intVec pat1Vec;
    	intVec pat2Vec;
    	string structure;

    	for(EPM::pat_vec_t::const_iterator it= cur_epm.begin();it!=cur_epm.end();++it){
    		pat1Vec.push_back(it->first);
    		pat2Vec.push_back(it->second);
    		structure.push_back(it->third);
    	}

    	//SinglePattern pattern1 = SinglePattern(patId,seq1_id,cur_epm.getPat1Vec());
    	//SinglePattern pattern2 = SinglePattern(patId,seq2_id,cur_epm.getPat2Vec());
    	//foundEPMs.add(patId, pattern1, pattern2, cur_epm.getStructure(), cur_epm.get_score() );

    	SinglePattern pattern1 = SinglePattern(patId,seq1_id,pat1Vec);
    	SinglePattern pattern2 = SinglePattern(patId,seq2_id,pat2Vec);
    	foundEPMs.add(patId, pattern1, pattern2, structure, cur_epm.get_score() );
    }



    // ---------------------------------------------------------------------------------------------------------
    // heuristic (with TraceController)

    // traces through the F matrix from position (i,j) to find the best EPM that ends in (i,j)
    void ExactMatcher::trace_F_heuristic(pos_type i, pos_type j, EPM &cur_epm){

    	assert(F(i,j).is_finite());
    	cur_epm.set_score(F(i,j).finite_value());

    	while(!(F(i,j)==(infty_score_t)0)){

    		if(debug_trace_F) cout << "i,j " << i << "," << j << endl;

    		assert(i>=1 && j>=1);
    		assert(sparse_trace_controller.is_valid(i,j));

    		if(F(i-1,j-1)+score_for_seq_match()==F(i,j)){
    			cur_epm.add(i,j,'.');
    			i--;j--;
    		}
    		else{
    			for(ArcMatchIdxVec::const_iterator it=arc_matches.common_right_end_list(i,j).begin();
    					arc_matches.common_right_end_list(i,j).end() != it; ++it){

    				const ArcMatch &am = arc_matches.arcmatch(*it);

    				const Arc &a = am.arcA();
    				const Arc &b = am.arcB();

    				if(score_for_am(a,b)<FiniteInt(am_threshold)) continue;

    				if(F(a.left()-1,b.left()-1)+score_for_am(a,b)==F(i,j)){

    					cur_epm.add_am(am.arcA(),am.arcB());
    					trace_LGLR_heuristic(am.arcA(),am.arcB(),cur_epm);

    					i=am.arcA().left()-1;
    					j=am.arcB().left()-1;
    					break;
    				}
    			}
    		}
    	}
    }

    // traces through the L, G_A and LR matrices for the arcmatch of a and b
    // and stores the result in epm_to_store
    void ExactMatcher::trace_LGLR_heuristic(const Arc &a, const Arc &b, EPM &cur_epm){

    	assert(D(a,b).is_finite());

    	matpos_t cur_pos = compute_LGLR(a,b,false);

    	matidx_t idx_i=cur_pos.first;
    	matidx_t idx_j =cur_pos.second;

    	ArcIdx idxA = a.idx();
    	ArcIdx idxB = b.idx();

    	int state=in_LR;

    	//determine in which matrix to start traceback
    	if(G_A(idx_i,idx_j)==D(a,b)){
    		state=in_G_A;
    	}
    	else if(L(idx_i,idx_j)==D(a,b)){
    		state=in_L;
    	}

    	if(state==in_LR) assert(LR(idx_i,idx_j)==D(a,b));

    	//repeat until we end up in the first row or column
    	while(cur_pos.first!=0 && cur_pos.second!=0){

    		idx_i = cur_pos.first;
    		idx_j = cur_pos.second;

    		pair_seqpos_t cur_seq_pos = sparse_trace_controller.get_pos_in_seq_new(idxA,idxB,cur_pos);
    		seqpos_t i = cur_seq_pos.first;
    		seqpos_t j = cur_seq_pos.second;

    		assert(sparse_trace_controller.is_valid(i,j));

    		//matpos_t mat_pos_diag = sparse_trace_controller.first_valid_mat_pos_before_with_tc(idxA,idxB,
    		//		                                               cur_seq_pos,a.left(),b.left());

    		pair<matpos_t,matpos_t> mat_possibilities = sparse_trace_controller.first_valid_mat_pos_before_with_tc_from_mat_pos(idxA,
    																			idxB,cur_pos,a.left(),b.left());
    		matpos_t mat_pos_diag = mat_possibilities.first;
    		matpos_t mat_pos_top = mat_possibilities.second;

    		matidx_t idx_i_diag = mat_pos_diag.first;
    		matidx_t idx_j_diag = mat_pos_diag.second;

    		if(sparse_trace_controller.get_delta() == (unsigned int)-1){
    			assert(mat_pos_diag == matpos_t(idx_i-1,idx_j-1));
    		}

    		switch(state){
    		case in_LR: case in_L:
    		{
    			bool seq_matching=false;
    			bool str_matching=false;

    			// check for sequential matching
    			if(sparse_trace_controller.pos_unpaired(idxA,idxB,cur_pos)){

    				/*if(matching_without_gap_possible(a,b,pos(i,j)) &&
    						mat(idx_i_diag,idx_j_diag)+score_for_seq_match()==mat(idx_i,idx_j)){
    					seq_matching=true;
    				}
    				else if(matrixLR){
    					if(L(idx_i_diag,idx_j_diag)+score_for_seq_match()==mat(idx_i,idx_j)){
    						state=in_L; seq_matching=true;
    					}
    					else if(G_A(idx_i_diag,idx_j_diag)+score_for_seq_match()==mat(idx_i,idx_j)){
    						state=in_G_A; seq_matching=true;
    					}
    				}*/

    				seq_matching = trace_seq_str_matching_heuristic(a,b,state,cur_pos,mat_pos_diag,
    						cur_seq_pos,score_for_seq_match());
    			}
    			if(seq_matching){ cur_epm.add(i,j,'.');}

    			else{
    				// check for structural matching
    				for(ArcIdxVec::const_iterator itA=sparse_mapperA.valid_arcs_right_adj(idxA,idx_i).begin();
    						itA!=sparse_mapperA.valid_arcs_right_adj(idxA,idx_i).end();++itA){
    					for(ArcIdxVec::const_iterator itB=sparse_mapperB.valid_arcs_right_adj(idxB,idx_j).begin();
    							itB!=sparse_mapperB.valid_arcs_right_adj(idxB,idx_j).end();++itB){

    						const Arc &inner_a = bpsA.arc(*itA);
    						const Arc &inner_b = bpsB.arc(*itB);

    						const infty_score_t &score_for_inner_am = score_for_am(inner_a,inner_b);
    						if(score_for_inner_am.is_neg_infty()) continue;

    						matpos_t last_seq_pos_to_be_matched(inner_a.left(),inner_b.left());

    						matpos_t idx_pos_before =
    								sparse_trace_controller.first_valid_mat_pos_before_with_tc(idxA,idxB,
    										last_seq_pos_to_be_matched,a.left(),b.left());

    						assert(score_for_inner_am.is_finite());
    						score_t score_am_stacking = score_for_inner_am.finite_value()
    																+ score_for_stacking(a,b,inner_a,inner_b);

    						/*if(matching_without_gap_possible(a,b,pos(inner_a.left(),inner_b.left())) &&
    								mat(idx_i_before,idx_j_before)+score_am_stacking==mat(idx_i,idx_j)){
    							str_matching=true;
    						}
    						else if(matrixLR){
    							if(L(idx_i_before,idx_j_before)+score_am_stacking==mat(idx_i,idx_j)){
    								state=in_L; str_matching=true;
    							}
    							else if(G_A(idx_i_before,idx_j_before)+score_am_stacking==mat(idx_i,idx_j)){
    								state=in_G_A; str_matching=true;
    							}
    						}*/

    						str_matching = trace_seq_str_matching_heuristic(a,b,state,cur_pos,idx_pos_before,
    								last_seq_pos_to_be_matched,score_am_stacking);

    						if(str_matching){
    							cur_epm.add_am(inner_a,inner_b);
    							cur_epm.store_am(inner_a,inner_b);
    							break;
    						}
    					}
    					if(str_matching) break;
    				}
    				assert(seq_matching || str_matching);
    			}
    		}break;

    		case in_G_A:
    		{
    			assert(idx_i>=1 && idx_j>=1);

    			matpos_t mat_pos_left = sparse_trace_controller.first_left_valid_mat_pos_with_tc(idxA,idxB,cur_pos,a.left(),b.left());

    			if(G_A(idx_i,idx_j)==L(idx_i,idx_j)){
    				state=in_L;
    			}

    			else if(G_A(idx_i,idx_j)==G_A(idx_i_diag,idx_j_diag)){
    				cur_pos=matpos_t(idx_i_diag,idx_j_diag);
    			}

    			else if(mat_pos_top != invalid_mat_pos
    					&& G_A(idx_i,idx_j) == G_A(mat_pos_top.first,mat_pos_top.second)){
    				cur_pos = mat_pos_top;
    			}

    			else if(mat_pos_left != invalid_mat_pos
    					&& G_A(idx_i,idx_j)==G_A(mat_pos_left.first,mat_pos_left.second)){
    				cur_pos = mat_pos_left;
    			}

    			else{
    				cerr << "no valid traceback found " << endl;
    				return;
    			}
    		}break;
    		}
    	}

    	//make sure that traceback was successful
    	assert((state==in_G_A && G_A(cur_pos.first,cur_pos.second)==infty_score_t(0)) ||
    		   ((state==in_L || state==in_LR) && cur_pos == matpos_t(0,0)));

    	//if there are arcMatches left to process, the last arc match is processed next
    	if(cur_epm.number_of_am()>0){

    		//get index pair of the next arcs that need to be traced
    		const PairArcIdx &arc_idx_pair = cur_epm.next_arcmatch();
    		const Arc &inner_arcA = bpsA.arc(arc_idx_pair.first);
    		const Arc &inner_arcB = bpsB.arc(arc_idx_pair.second);

    		//trace recursively
    		trace_LGLR_heuristic(inner_arcA,inner_arcB,cur_epm);
    	}
    }

    // computes the trace back by checking the three possibilities (either continue
    // traceback in matrix mat, and if we are currently in matrix LR, we can continue
    // the traceback in L or G_A (the gap matrix)
    bool ExactMatcher::trace_seq_str_matching_heuristic(const Arc &a, const Arc &b,int &state,
    		matpos_t &cur_mat_pos, matpos_t mat_pos_diag,
    		pair_seqpos_t seq_pos_to_be_matched,score_t add_score){

    	bool matching = false;
    	bool matrixLR = (state==in_LR);
    	const ScoreMatrix &mat = matrixLR ? LR: L;

    	matidx_t idx_i = cur_mat_pos.first;
    	matidx_t idx_j = cur_mat_pos.second;

    	assert(sparse_trace_controller.is_valid(seq_pos_to_be_matched.first,
    											seq_pos_to_be_matched.second));

    	matidx_t idx_i_diag = mat_pos_diag.first;
    	matidx_t idx_j_diag = mat_pos_diag.second;

    	ArcIdx idxA = a.idx();
    	ArcIdx idxB = b.idx();

    	// if there is no gap on the sequence level, we check if the trace
    	// continues in the matrix mat
    	if(sparse_trace_controller.matching_without_gap_possible_with_tc(idxA,idxB,mat_pos_diag,seq_pos_to_be_matched) &&
    			mat(idx_i_diag,idx_j_diag)+add_score==mat(idx_i,idx_j)){
    		matching=true;
    	}

    	else if(matrixLR){

    		// if we are currently in matrix LR, we check whether the trace continues in
    		// matrix L
    		if(L(idx_i_diag,idx_j_diag)+add_score==mat(idx_i,idx_j)){
    			state=in_L; matching=true;
    		}

    		// if we are currently in matrix LR, we check whether the trace continues in
    		// matrix G_A (the only gap matrix)
    		else if(G_A(idx_i_diag,idx_j_diag)+add_score==mat(idx_i,idx_j)){
    			state=in_G_A; matching=true;
    		}
    	}

    	if(matching) cur_mat_pos = mat_pos_diag;

    	return matching;
    }


    // ---------------------------------------------------------------------------------------------------------
    // suboptimal

    // traces through the F matrix from position (i,j) to find all suboptimal EPMs up to a certain
    // threshold that ends in (i,j)
    void ExactMatcher::trace_F_suboptimal(pos_type i,pos_type j,score_t max_tol,bool recurse,bool count_EPMs){

    	if(debug_trace_F) cout << "trace F suboptimal from pos " << i << "," << j << " with max tol " << max_tol << endl;
    	assert(F(i,j).is_finite());

    	epm_cont_t found_epms;
    	found_epms.push_back(EPM());
    	found_epms.back().set_max_tol_left(max_tol);

    	pos_type pos_cur_epm = 0;
    	pair_seqpos_t cur_pos = pair_seqpos_t(i,j);
    	map_am_to_do_t am_to_do_for_F;
    	infty_score_t cur_max_tol;
    	const PairArcIdx no_am(bpsA.num_bps(),bpsB.num_bps());
    	matpos_t dummy_pos(0,0); // the matrix position is not needed for tracing the F-matrix

    	poss_L_LR poss(-1,(infty_score_t)0,dummy_pos,no_am,cur_pos);

    	score_t min_allowed_score = F(i,j).finite_value()-max_tol;
    	assert(min_allowed_score>=0);

    	bool finished=false;

    	while(!finished){
    		while(!(F(cur_pos.first,cur_pos.second)==(infty_score_t)0)){

    			//if(debug_trace_F) cout << "cur pos " << cur_pos << endl;

    			pos_type i= cur_pos.first;
    			pos_type j =cur_pos.second;
    			assert(i>=1);
    			assert(j>=1);

    			if(debug_trace_F) cout << "i,j " << i<< " " << j << endl;

    			cur_max_tol = (infty_score_t)found_epms.at(pos_cur_epm).get_max_tol_left()-
    					F(i,j)+F(i-1,j-1)+score_for_seq_match();

    			// sequential matching
    			if(seqA[i]==seqB[j] && cur_max_tol>=(infty_score_t)0){

    				store_new_poss(pseudo_arcA,pseudo_arcB,false,poss_L_LR(in_F,cur_max_tol,dummy_pos,no_am,cur_pos),
    						poss,pos_cur_epm,found_epms,am_to_do_for_F,count_EPMs);

    			}
    			// structural matching
    			for(ArcMatchIdxVec::const_iterator it=arc_matches.common_right_end_list(i,j).begin();
    					arc_matches.common_right_end_list(i,j).end() != it; ++it ) {

    				const ArcMatch &am = arc_matches.arcmatch(*it);
    				const Arc &a = am.arcA();
    				const Arc &b = am.arcB();
    				const PairArcIdx pair_arcs(a.idx(),b.idx());

    				if(score_for_am(a,b)<FiniteInt(am_threshold)) continue;
    				cur_max_tol =(infty_score_t)found_epms.at(pos_cur_epm).get_max_tol_left()-
    						F(i,j)+F(am.arcA().left()-1,am.arcB().left()-1)+score_for_am(a,b);

    				if(cur_max_tol>=(infty_score_t)0){

    					store_new_poss(pseudo_arcA,pseudo_arcB,false,
    								poss_L_LR(in_F,cur_max_tol,dummy_pos,pair_arcs,cur_pos),
        							poss,pos_cur_epm,found_epms,am_to_do_for_F,count_EPMs);
    				}
    			}
    			assert(poss.first!=-1); // we found at least one possibility

    			// store the first possibility
    			store_new_poss(pseudo_arcA,pseudo_arcB,true,poss,poss,pos_cur_epm,found_epms,am_to_do_for_F,count_EPMs);

    			// update current position
    			EPM &cur_epm = found_epms.at(pos_cur_epm);
       			pair_seqpos_t last_matched_pos = cur_epm.last_matched_pos();
    			cur_pos = pair_seqpos_t(last_matched_pos.first-1,last_matched_pos.second-1);
    		}

    		finished=true;

    		// search for next epm to process (epm that is not traced completely)
    		for(;pos_cur_epm<found_epms.size();++pos_cur_epm){

    			pair_seqpos_t last_matched_pos = found_epms.at(pos_cur_epm).last_matched_pos();
    			if(!(F(last_matched_pos.first-1,last_matched_pos.second-1)==infty_score_t(0))){
    				finished=false;
    				cur_pos = pair_seqpos_t(last_matched_pos.first-1,last_matched_pos.second-1);
    				break;
    			}
    		}
    	}

    	if(debug_trace_F){
    		cout << "trace completed, fill missing parts..." << endl;
    		cout << found_epms << endl;
    	}

    	// all epms are traced completely
    	// -> fill the missing parts (arcmatches which have been jumped over)
    	if(recurse){ //just for debugging!
    		preproc_fill_epm(am_to_do_for_F,pos_cur_epm,found_epms,count_EPMs,min_allowed_score);
    	}

    	// check whether the EPM list doesn't contain duplicates and only maximally extended EPMs
    	if(!count_EPMs) assert(validate_epm_list(found_epms));

    	//debugging
    	//cout << "number epms " << found_epms.size() << endl;
    	//if(found_epms.size()<1000) cout << "found epms " << found_epms << endl << endl;

    	//check whether too many EPMs

    }

    // computes the suboptimal traceback through the L, G_A, G_AB and LR matrices
    // these matrices have to be recomputed
    void ExactMatcher::trace_LGLR_suboptimal(const Arc &a, const Arc &b,
    		score_t max_tol, epm_cont_t &found_epms, bool recurse, bool count_EPMs){

    	if(debug_trace_LGLR_subopt) cout << "trace AGB suboptimal of am :" << a << "," << b << endl;
    	if(debug_trace_LGLR_subopt) cout << "with tol left " << max_tol << endl;
    	if(debug_trace_LGLR_subopt) cout << "D(a,b) " << D(a,b) << endl;

    	compute_LGLR(a,b,true); // recompute matrices L, G_A, G_AB and LR

    	if(debug_trace_LGLR_subopt) this->print_matrices(a,b,30,30,true);

    	assert(D(a,b).is_finite());

    	ArcIdx idxA = a.idx();
    	ArcIdx idxB = b.idx();

    	const PairArcIdx no_am(bpsA.num_bps(),bpsB.num_bps());
    	size_type num_posA = sparse_mapperA.number_of_valid_mat_pos(a.idx());
    	size_type num_posB = sparse_mapperB.number_of_valid_mat_pos(b.idx());

    	found_epms.push_back(EPM());
    	pos_type pos_cur_epm = 0;
    	pair_seqpos_t seq_pos_to_be_matched(a.right(),b.right());
    	poss_L_LR poss(-1,(infty_score_t)0,matpos_t(0,0),no_am,seq_pos_to_be_matched);

    	// a map is used to store the traces for all arcmatches that are part of the trace for the current arcmatch
    	// map: key: ArcIdx, mapped value: pair of max_tol_left and the result (traced EPMs for the ArcIdx)
    	// this map is updated while tracing the current arcmatch
    	map_am_to_do_t map_am_to_do;

    	// check whether traceback can be started in matrix G_A
    	poss_L_LR pot_new_poss(in_G_A,(G_A(num_posA-1,num_posB-1)-D(a,b)+max_tol),
    			               matpos_t(num_posA-1,num_posB-1),no_am,seq_pos_to_be_matched);
    	check_poss(a,b,pot_new_poss,poss,pos_cur_epm,found_epms,map_am_to_do,count_EPMs);

    	if(debug_trace_LGLR_subopt) cout << "checked in_G_A " << endl;

    	// check whether traceback can be started in matrix G_AB
    	pot_new_poss = poss_L_LR(in_G_AB,(G_AB(num_posA-1,num_posB-1)-D(a,b)+max_tol),
                matpos_t(num_posA-1,num_posB-1),no_am,seq_pos_to_be_matched);
    	check_poss(a,b,pot_new_poss,poss,pos_cur_epm,found_epms,map_am_to_do,count_EPMs);

    	if(debug_trace_LGLR_subopt) cout << "checked in G_AB " << endl;

    	// check whether traceback can be started in matrix LR
    	pot_new_poss = poss_L_LR(in_LR,(LR(num_posA-1,num_posB-1)-D(a,b)+max_tol),
				  matpos_t(num_posA-1,num_posB-1),no_am,seq_pos_to_be_matched);
    	bool LR_matching = check_poss(a,b,pot_new_poss,poss,pos_cur_epm,found_epms,map_am_to_do,count_EPMs);

    	if(debug_trace_LGLR_subopt) cout << "matching from LR? " << LR_matching << endl;

    	// if traceback cannot be started in matrix LR, we test whether it can be started in matrix L
    	if(!LR_matching){
    		pot_new_poss = poss_L_LR(in_L,(L(num_posA-1,num_posB-1)-D(a,b)+max_tol),
					  matpos_t(num_posA-1,num_posB-1),no_am,seq_pos_to_be_matched);
    		bool testL = check_poss(a,b,pot_new_poss,poss,pos_cur_epm,found_epms,map_am_to_do,count_EPMs);

    		if(debug_trace_LGLR_subopt) if(testL) cout << "beginning in L " << endl;
    	}

    	assert(poss.first!=-1); // we found at least one possibility
    	store_new_poss(a,b,true,poss,poss,pos_cur_epm,found_epms,map_am_to_do,count_EPMs); // store first possibility

    	//todo: use unordered_map instead
    	bool finished=false;

    	while(!finished){

    		// continue traceback until we end up at pos (0,0) in matrix L or LR
    		while(found_epms.at(pos_cur_epm).get_cur_pos()!=matpos_t(0,0) ||
    				(found_epms.at(pos_cur_epm).get_state()!=in_L && found_epms.at(pos_cur_epm).get_state()!=in_LR)){

    			matpos_t cur_mat_pos = found_epms.at(pos_cur_epm).get_cur_pos();

    			pos_type idx_i = cur_mat_pos.first;
    			pos_type idx_j = cur_mat_pos.second;

    			assert(idx_i>=1);
    			assert(idx_j>=1);

    			bool matrixLR =  found_epms.at(pos_cur_epm).get_state()==in_LR;
    			const ScoreMatrix &mat = matrixLR ? LR : L;

    			assert(mat(idx_i,idx_j).is_finite());

    			seq_pos_to_be_matched = sparse_trace_controller.get_pos_in_seq_new(idxA,idxB,cur_mat_pos);
    			matpos_t mat_pos_diag;

    			if(debug_trace_LGLR_subopt) cout << "cur mat pos " << cur_mat_pos << endl;
    			if(debug_trace_LGLR_subopt) cout << "state " << found_epms.at(pos_cur_epm).get_state() << endl;

    			// sequential matching
    			if(sparse_trace_controller.pos_unpaired(idxA,idxB,cur_mat_pos)){ //matpos_t(idx_i,idx_j)

    				//mat_pos_diag = matpos_t(idx_i-1,idx_j-1); // we don't use the Trace Controller so far
    				mat_pos_diag = sparse_trace_controller.first_valid_mat_pos_before_with_tc(idxA,idxB,seq_pos_to_be_matched,a.left(),b.left());

    				// score contribution without the score for the next matrix position
    				score_t score_contr = found_epms.at(pos_cur_epm).get_max_tol_left()
       	       							  +score_for_seq_match()-mat(idx_i,idx_j).finite_value();

    				trace_seq_str_matching_subopt(a,b,score_contr,mat_pos_diag,seq_pos_to_be_matched,
    						no_am,poss,pos_cur_epm,found_epms,map_am_to_do,count_EPMs);
    			}

    			// structural matching
    			for(ArcIdxVec::const_iterator itA=sparse_mapperA.valid_arcs_right_adj(idxA,idx_i).begin();
    					itA!=sparse_mapperA.valid_arcs_right_adj(idxA,idx_i).end();++itA){
    				for(ArcIdxVec::const_iterator itB=sparse_mapperB.valid_arcs_right_adj(idxB,idx_j).begin();
    						itB!=sparse_mapperB.valid_arcs_right_adj(idxB,idx_j).end();++itB){

    					const Arc &inner_a = bpsA.arc(*itA);
    					const Arc &inner_b = bpsB.arc(*itB);

    					if(score_for_am(inner_a,inner_b).is_neg_infty()) continue;

    					//matidx_t pos_before_arcA = sparse_mapperA.first_valid_mat_pos_before(a.idx(),inner_a.left(),a.left());
    					//matidx_t pos_before_arcB = sparse_mapperB.first_valid_mat_pos_before(b.idx(),inner_b.left(),b.left());

    					const PairArcIdx pair_arcs(*itA,*itB);

    					seq_pos_to_be_matched = pair_seqpos_t(inner_a.left(),inner_b.left());

    					//mat_pos_diag=matpos_t(pos_before_arcA,pos_before_arcB);
    					mat_pos_diag = sparse_trace_controller.first_valid_mat_pos_before_with_tc(idxA,idxB,seq_pos_to_be_matched,a.left(),b.left());

    					assert(score_for_am(inner_a,inner_b).is_finite());

    					// score contribution without the score for the next matrix position
    					score_t score_contr = score_for_am(inner_a,inner_b).finite_value()
                           			          +score_for_stacking(a,b,inner_a,inner_b)
                           			          +found_epms.at(pos_cur_epm).get_max_tol_left()
                           			          -mat(idx_i,idx_j).finite_value();

    					trace_seq_str_matching_subopt(a,b,score_contr,mat_pos_diag,seq_pos_to_be_matched,
    							pair_arcs,poss,pos_cur_epm,found_epms,map_am_to_do,count_EPMs);
    				}
    			}

    			assert(poss.first!=-1); // we found at least one possibility

    			// store the first possibility
    			store_new_poss(a,b,true,poss,poss,pos_cur_epm,found_epms,map_am_to_do,count_EPMs);
    		}

    		assert(found_epms.at(pos_cur_epm).get_cur_pos()==matpos_t(0,0) &&
    				(found_epms.at(pos_cur_epm).get_state()==in_L
    						|| found_epms.at(pos_cur_epm).get_state()==in_LR));

    		finished=true;

    		//search for next epm to process (epm that is not at pos(0,0))
    		for(;pos_cur_epm<found_epms.size();++pos_cur_epm){
    			if(found_epms.at(pos_cur_epm).get_cur_pos()!=matpos_t(0,0)){
    				finished=false;
    				break;
    			}
    		}
    	}

    	// all epms are traced completely in the current am (at pos(0,0))
    	// -> fill the missing parts (arcmatches which have been jumped over)
    	if(recurse){ //just for debugging

    		preproc_fill_epm(map_am_to_do,pos_cur_epm,found_epms,false); //add_foundEPM is not called for LGLR Matrices
    	}

    	//sort the epms according to the tolerance left in ascending order
    	sort(found_epms.begin(),found_epms.end());
    }

    // traces a sequential or structural match for the suboptimal traceback
    void ExactMatcher::trace_seq_str_matching_subopt(const Arc &a, const Arc &b, score_t score_contr,
    		matpos_t mat_pos_diag, pair_seqpos_t seq_pos_to_be_matched, const PairArcIdx &am,
<<<<<<< HEAD
    		poss_L_LR &poss, size_type pos_cur_epm, epm_cont_t &found_epms, map_am_to_do_t &map_am_to_do, bool count_EPMs){
=======
    		poss_L_LR &poss, size_type pos_cur_epm, epm_cont_t &found_epms, map_am_to_do_t &map_am_to_do){
>>>>>>> 432375ef

    	bool matrixLR =  found_epms.at(pos_cur_epm).get_state()==in_LR;
    	const ScoreMatrix &mat = matrixLR ? LR : L;

    	matidx_t idx_i_diag = mat_pos_diag.first;
    	matidx_t idx_j_diag = mat_pos_diag.second;

    	bool matching_in_cur_mat = false; // whether a matching in the current matrix is possible

    	poss_L_LR pot_new_poss(found_epms.at(pos_cur_epm).get_state(),
    				mat(idx_i_diag,idx_j_diag)+score_contr,mat_pos_diag,am,seq_pos_to_be_matched);

    	// check if matching can be continued in the current matrix

    	//if(sparse_mapperA.matching_without_gap_possible(a,i) &&
    	//		sparse_mapperB.matching_without_gap_possible(b,j)) {
    	if(sparse_trace_controller.matching_without_gap_possible_with_tc(a.idx(),b.idx(),
    			mat_pos_diag,seq_pos_to_be_matched)){

    		matching_in_cur_mat = check_poss(a,b,pot_new_poss,poss,pos_cur_epm,found_epms,map_am_to_do,count_EPMs);
    	}

    	if(matrixLR){ // if we are in matrix LR

    		if(!matching_in_cur_mat){ // check if matching can be directly continued in matrix L
    			pot_new_poss = poss_L_LR(in_L,L(idx_i_diag,idx_j_diag)+score_contr,mat_pos_diag,am,seq_pos_to_be_matched);
    			check_poss(a,b,pot_new_poss,poss,pos_cur_epm,found_epms,map_am_to_do,count_EPMs);
    		}

    		// check if traceback can be continued in matrix G_A
    		pot_new_poss = poss_L_LR(in_G_A,G_A(idx_i_diag,idx_j_diag)+score_contr,mat_pos_diag,am,seq_pos_to_be_matched);
    		check_poss(a,b,pot_new_poss,poss,pos_cur_epm,found_epms,map_am_to_do,count_EPMs);

    		// check if traceback can be continued in matrix G_AB
    		pot_new_poss = poss_L_LR(in_G_AB,G_AB(idx_i_diag,idx_j_diag)+score_contr,mat_pos_diag,am,seq_pos_to_be_matched);
    		check_poss(a,b,pot_new_poss,poss,pos_cur_epm,found_epms,map_am_to_do,count_EPMs);
    	}
    }

    // checks whether the new possibility pot_new_poss is valid
    bool ExactMatcher::check_poss(const Arc &a, const Arc &b, const poss_L_LR &pot_new_poss,
    		poss_L_LR &poss, size_type pos_cur_epm, epm_cont_t &found_epms,
    		map_am_to_do_t &map_am_to_do, bool count_EPMs){

    	// the possibility is valid if the tolerance left is at least 0
    	if(pot_new_poss.second>=(infty_score_t)0){

    		if(pot_new_poss.first==in_G_A || pot_new_poss.first==in_G_AB){

    			// trace through the gap-matrices if we are in a gap state
    			trace_G_suboptimal(a,b,pot_new_poss,poss,pos_cur_epm,found_epms,map_am_to_do,count_EPMs);
    		}

    		// otherwise store the new possibility
    		else store_new_poss(a,b,false,pot_new_poss,poss,pos_cur_epm,found_epms,map_am_to_do,count_EPMs);
    		return true;
    	}
    	return false;
    }

    // stores the new possibility new_poss
    void ExactMatcher::store_new_poss(const Arc &a, const Arc &b, bool last_poss,
    		const poss_L_LR &new_poss, poss_L_LR &poss, size_type pos_cur_epm,
    		epm_cont_t &found_epms, map_am_to_do_t &map_am_to_do, bool count_EPMs){

    	if(debug_store_new_poss){
    		cout << "store new poss " << new_poss << endl;
    		cout << "poss " << poss << endl;
    	}

    	assert(new_poss.first==in_L || new_poss.first==in_LR || new_poss.first==in_F);
    	assert(new_poss.second.is_finite());

    	// if it is the first possibility, we store it in poss and add it later to the
    	// epm (last_poss is true)
    	if(poss.first==-1){ poss = new_poss;}

    	else{

    		const score_t &max_tol = new_poss.second.finite_value();

    		//the epm that is currently processed
    		EPM *cur_epm = &found_epms.at(pos_cur_epm);

    		// if it is not the last possibility, copy the current epm and add
    		// the subsequent extension to the copied epm and reset pointer
    		if(!last_poss){
    			found_epms.push_back(*cur_epm);
    			cur_epm = &found_epms.back();
    		}

    		// sequential match
    		if(new_poss.fourth == PairArcIdx(bpsA.num_bps(),bpsB.num_bps())){

    			if(debug_store_new_poss) cout << "store sequential match " << endl;
    			const pair_seqpos_t &cur_pos_seq = new_poss.fifth;

<<<<<<< HEAD
    			if(debug_store_new_poss && cur_pos_seq==pair_seqpos_t(a.right(),b.right())) cout << "don't store cur position seq as it is the right ends of the arcs " << endl;

    			if(new_poss.first==in_F || cur_pos_seq!=pair_seqpos_t(a.right(),b.right())){

=======
    			if(new_poss.first==in_F || cur_pos_seq!=pair_seqpos_t(a.right(),b.right())){
>>>>>>> 432375ef
    				// store the sequence positions of the match
    				if(!count_EPMs) cur_epm->add(cur_pos_seq.first,cur_pos_seq.second,'.');
    				else cur_epm->overwrite(cur_pos_seq.first,cur_pos_seq.second,'.',0);  // overwrite information when counting the EPMs
    						//-> use first position of vector as the storage for the last matched sequence position
    			}
    		}

    		// structural match
    		else{

    			if(debug_store_new_poss) cout << "store structural match " << endl;

    			// adds the right and left ends of the arc match and
    			// stores the index of the arc match
    			const PairArcIdx &pair_arc_idx = new_poss.fourth;
    			const Arc &inner_a = bpsA.arc(pair_arc_idx.first);
    			const Arc &inner_b = bpsB.arc(pair_arc_idx.second);

    			if(!count_EPMs) cur_epm->add_am(inner_a,inner_b);
    			else cur_epm->overwrite(inner_a.left(),inner_b.left(),'(',0);

    			cur_epm->store_am(inner_a,inner_b); //store arcmatch for subsequent traceback
    			// construct map that stores the result of each used
    			// arc match during the traceback
    			const el_map_am_to_do_t &new_mapped_el = el_map_am_to_do_t(max_tol,epm_cont_t());

    			// try to insert the new element in the map
    			pair<map_am_to_do_t::iterator,bool> result=map_am_to_do.insert(map_am_to_do_t::value_type(pair_arc_idx,new_mapped_el));

    			const bool &el_inserted=result.second; // whether element was successfully inserted
    			score_t &max_tol_stored = result.first->second.first;

    			// if inserted element already exists and the tolerance stored is smaller as the
    			// current tol, the tolerance that is stored in the map is updated
    			if((!el_inserted) && max_tol_stored<max_tol){
    				max_tol_stored=max_tol;
    			}
    		}

    		// update information of the current epm
    		cur_epm->set_cur_pos(new_poss.third);
    		cur_epm->set_state(new_poss.first);
    		cur_epm->set_max_tol_left(max_tol);

    		// reset poss for the next iteration if last_poss is true
    		if(last_poss){poss.first=-1;}
    	}
    }

	// traces through the G_A and G_B matrices for the suboptimal case
	void ExactMatcher::trace_G_suboptimal(const Arc &a, const Arc &b,
			const poss_L_LR &pot_new_poss, poss_L_LR &poss, size_type pos_cur_epm,
			epm_cont_t &found_epms, map_am_to_do_t &map_am_to_do,bool count_EPMs){

		if(debug_trace_G) cout << "trace G suboptimal " << endl;

		ArcIdx idxA = a.idx();
		ArcIdx idxB = b.idx();

		list<poss_in_G> poss_G;
		poss_G.push_back(poss_in_G(pot_new_poss.first,pot_new_poss.second,pot_new_poss.third)); // initialization

		while(!poss_G.empty()){

			poss_in_G &cur_poss = poss_G.front();
			infty_score_t max_tol = cur_poss.second;
			matidx_t idx_i = cur_poss.third.first;
			matidx_t idx_j = cur_poss.third.second;
			int cur_state = cur_poss.first;

			if(debug_trace_G) cout << "mat pos " << cur_poss.third << endl;

			switch(cur_state){

			case in_G_A:
			{

				assert(idx_i>0);

				if(G_A(idx_i,idx_j)-G_A(idx_i-1,idx_j)<=max_tol){
					// continue traceback in G_A
					if(debug_trace_G) cout << "G_A (1) " << endl;
					poss_G.push_back(poss_in_G(in_G_A,max_tol-(G_A(idx_i,idx_j)-G_A(idx_i-1,idx_j)),matpos_t(idx_i-1,idx_j)));
				}

				if(sparse_trace_controller.is_valid_idx_pos(idxA,idxB,matpos_t(idx_i-1,idx_j))
						&& G_A(idx_i,idx_j)-L(idx_i-1,idx_j)<=max_tol){
					// continue traceback in matrix L
					if(debug_trace_G) cout << "G_A (2) " << endl;
					poss_L_LR cur_poss(in_L,max_tol-(G_A(idx_i,idx_j)-L(idx_i-1,idx_j)),matpos_t(idx_i-1,idx_j),
							pot_new_poss.fourth,pot_new_poss.fifth);

					// check whether the gap is valid
					if(is_valid_gap(a,b,cur_poss)){
						if(debug_trace_G) cout << "store epm in gap case (1)" << endl;
						// store possibility
						store_new_poss(a,b,false,cur_poss,poss,pos_cur_epm,found_epms,map_am_to_do,count_EPMs);
					}
				}
			}break;

			case in_G_AB:
			{
				assert(idx_j>0);

				if(G_AB(idx_i,idx_j)-G_AB(idx_i,idx_j-1)<=max_tol){
					// continue traceback in G_AB
					if(debug_trace_G) cout << "G_AB (1) " << endl;
					poss_G.push_back(poss_in_G(in_G_AB,max_tol-(G_AB(idx_i,idx_j)-G_AB(idx_i,idx_j-1)),matpos_t(idx_i,idx_j-1)));
				}

				if(G_AB(idx_i,idx_j)-G_A(idx_i,idx_j-1)<=max_tol){
					// continue traceback in G_A
					if(debug_trace_G) cout << "G_AB (2) " << endl;
					poss_G.push_back(poss_in_G(in_G_A,max_tol-(G_AB(idx_i,idx_j)-G_A(idx_i,idx_j-1)),matpos_t(idx_i,idx_j-1)));
				}

				if(sparse_trace_controller.is_valid_idx_pos(idxA,idxB,matpos_t(idx_i,idx_j-1)) &&
						G_AB(idx_i,idx_j)-L(idx_i,idx_j-1)<=max_tol){
					// continue traceback in L
					if(debug_trace_G) cout << "G_AB (3) " << endl;
					poss_L_LR cur_poss(in_L,max_tol-(G_AB(idx_i,idx_j)-L(idx_i,idx_j-1)),matpos_t(idx_i,idx_j-1),
							pot_new_poss.fourth,pot_new_poss.fifth);

					// check whether the gap is valid
					if(is_valid_gap(a,b,cur_poss)){
						if(debug_trace_G) cout << "store epm in gap case (2)" << endl;
						// store possibility
						store_new_poss(a,b,false,cur_poss,poss,pos_cur_epm,found_epms,map_am_to_do,count_EPMs);
					}
				}
			}break;

			default:
			{
				cerr << "no gap state - something went wrong! " << endl;
			}break;

			}
			poss_G.pop_front(); // remove the current possibility from the list
		}
	}

	// checks whether an epm is maximally extended, i.e. if the gap is valid
    bool ExactMatcher::is_valid_gap(const Arc &a, const Arc &b,
    		const poss_L_LR &pot_new_poss){

    	if(debug_VG) cout << "is_valid_gap " << endl;

    	const ArcIdx idxA = a.idx();
    	const ArcIdx idxB = b.idx();

    	// the current position in the L matrix
    	matidx_t cur_idx_i = pot_new_poss.third.first;
    	matidx_t cur_idx_j = pot_new_poss.third.second;

    	// if the current matrix position in matrix L is in the last column or row, the EPM cannot
    	// be extended anymore
    	if(cur_idx_i == sparse_mapperA.number_of_valid_mat_pos(idxA)-1 ||
    	   cur_idx_j == sparse_mapperB.number_of_valid_mat_pos(idxB)-1){
    		if(debug_VG) cout << "last column or row in matrix L " << endl;
    		return true;
    	}

    	// the last pair of sequence positions that was matched from the right
    	const pair_seqpos_t &pos_left_LR_seq = pot_new_poss.fifth;

    	//matidx_t idx_i_right_G = sparse_mapperA.first_valid_mat_pos_before(idxA,pos_left_LR_seq.first,a.left());
    	//matidx_t idx_j_right_G = sparse_mapperB.first_valid_mat_pos_before(idxB,pos_left_LR_seq.second,b.left());
    	matpos_t idx_pos_right_G = sparse_trace_controller.first_valid_mat_pos_before_with_tc(idxA,
    			idxB,pos_left_LR_seq,a.left(),b.left());

    	matidx_t idx_i_right_G = idx_pos_right_G.first;
    	matidx_t idx_j_right_G = idx_pos_right_G.second;

    	matpos_t pos_right_G = matpos_t(idx_i_right_G,idx_j_right_G); //the right-most matrix position in the gap matrix

    	assert(cur_idx_i<=pos_right_G.first);
    	assert(cur_idx_j<=pos_right_G.second);

    	// length of the gap on the matrix level for sequence A
    	pos_type length_gapA = idx_i_right_G-cur_idx_i;
    	// length of the gap on the matrix level for sequence B
    	pos_type length_gapB = idx_j_right_G-cur_idx_j;

    	// if the length of the gap is 0 in either dimension of the matrix
    	// (i.e. either in the rows or the columns of the matrix is no gap when we compare
    	// the current matrix position (in matrix L) and the right-most position in the
    	// G-matrix), the EPM cannot be extended
    	if(length_gapA==0 || length_gapB==0){
    		if(debug_VG) cout << "gap of length 0 " << endl;
    		return true;
    	}

    	// the next diagonal matrix position from the left
    	matpos_t next_pos_from_left = matpos_t(cur_idx_i+1,cur_idx_j+1);

    	assert(next_pos_from_left.first<sparse_mapperA.number_of_valid_mat_pos(idxA) &&
    		   next_pos_from_left.second<sparse_mapperB.number_of_valid_mat_pos(idxB));

    	// the next pair of sequence positions from the left
    	pair_seqpos_t next_pos_from_left_seq = sparse_trace_controller.get_pos_in_seq_new(idxA,idxB,next_pos_from_left);

    	// last sequence position that was matched from the left
    	pair_seqpos_t pos_right_L_seq = sparse_trace_controller.get_pos_in_seq_new(idxA,idxB,pot_new_poss.third);

    	pair_seqpos_t pos_for_arcs_left = pair_seqpos_t(pos_right_L_seq.first+1,pos_right_L_seq.second+1);


    	if(debug_VG) cout << "pos right LR seq " << pos_left_LR_seq << endl;
    	if(debug_VG) cout << "pos right G " << pos_right_G << endl;
    	if(debug_VG) cout << "next_pos_from_left " << next_pos_from_left << endl;
    	if(debug_VG) cout << "next_pos_from_left_seq " << next_pos_from_left_seq << endl;
    	if(debug_VG) cout << "pos left L seq " << pos_right_L_seq << endl;
    	if(debug_VG) cout << "pos for arcs left " << pos_for_arcs_left << endl;

    	//----------------------------------------------------------------------------------------------
    	// check for sequential extension on the right side
    	//----------------------------------------------------------------------------------------------

    	matpos_t mat_pos_diag =
    			sparse_trace_controller.first_valid_mat_pos_before_with_tc(idxA,idxB,pos_left_LR_seq,a.left(),b.left());

    	if(sparse_trace_controller.matching_without_gap_possible_with_tc(idxA,idxB,mat_pos_diag,pos_left_LR_seq)){
    	//if(sparse_mapperA.matching_without_gap_possible(a,pos_left_LR_seq.first) &&
    	  // sparse_mapperB.matching_without_gap_possible(b,pos_left_LR_seq.second)){

    		pair_seqpos_t pos_right_G_seq = sparse_trace_controller.get_pos_in_seq_new(idxA,idxB,pos_right_G);

    		if(seqA[pos_right_G_seq.first] == seqB[pos_right_G_seq.second] // matching nucleotides
    		   && sparse_trace_controller.pos_unpaired(idxA,idxB,pos_right_G) // and unpaired
    		   && sparse_trace_controller.is_valid(pos_right_G_seq.first,pos_right_G_seq.second)){ // and valid

    			if(debug_VG) cout << "not maximally extended to the right sequentially " << endl;
    			return false;
    		}

    		//----------------------------------------------------------------------------------------------
    		// check for structural extension on the right side
    		//----------------------------------------------------------------------------------------------

    		for(ArcIdxVec::const_iterator itA=sparse_mapperA.valid_arcs_right_adj(idxA,idx_i_right_G).begin();
    				itA!=sparse_mapperA.valid_arcs_right_adj(idxA,idx_i_right_G).end();++itA){
    			for(ArcIdxVec::const_iterator itB=sparse_mapperB.valid_arcs_right_adj(idxB,idx_j_right_G).begin();
    					itB!=sparse_mapperB.valid_arcs_right_adj(idxB,idx_j_right_G).end();++itB){

    				const Arc &inner_a = bpsA.arc(*itA);
    				const Arc &inner_b = bpsB.arc(*itB);
    				if(!score_for_am(inner_a,inner_b).is_finite()) continue;
    				// covers also the case where arcmatch is not in the range of the trace controller

    				if(debug_VG) cout << "inner am " << inner_a << "," << inner_b << endl;
    				if(debug_VG) cout << "pos right L seq " << pos_right_L_seq << endl;

    				// if arc match fits into the gap, the epm is not maximally extended
    				if(inner_a.left()>pos_right_L_seq.first && inner_b.left()>pos_right_L_seq.second){

    					if(debug_VG) cout << " not maximally extended to the right structurally " << endl;
    					return false;
    				}
    			}
    		}
    	}

    	if(debug_VG) cout << "maximally extended to the right " << endl;

    	//----------------------------------------------------------------------------------------------
    	// check for sequential extension on the left side
    	//----------------------------------------------------------------------------------------------

    	mat_pos_diag =
    			sparse_trace_controller.first_valid_mat_pos_before_with_tc(idxA,idxB,next_pos_from_left_seq,a.left(),b.left());

    	//if(sparse_mapperA.matching_without_gap_possible(a,next_pos_from_left_seq.first)
    	//		&& sparse_mapperB.matching_without_gap_possible(b,next_pos_from_left_seq.second) // matching without gap possible

    	if(sparse_trace_controller.matching_without_gap_possible_with_tc(idxA,idxB,mat_pos_diag,next_pos_from_left_seq)
    			&& seqA[next_pos_from_left_seq.first]==seqB[next_pos_from_left_seq.second] // matching nucleotides
    			&& sparse_trace_controller.pos_unpaired(idxA,idxB,next_pos_from_left)){ // unpaired

    		if(debug_VG) cout << "not maximally extended to the left sequentially " << endl;
    		return false;
    	}

    	if(debug_VG) cout << "maximally extended to the left sequentially " << endl;

    	//----------------------------------------------------------------------------------------------
    	// check for structural extension on the left side
    	//----------------------------------------------------------------------------------------------

    	for(ArcIdxVec::const_iterator itA=sparse_mapperA.valid_arcs_left_adj(a,pos_for_arcs_left.first).begin();
    			itA!=sparse_mapperA.valid_arcs_left_adj(a,pos_for_arcs_left.first).end();++itA){
    		for(ArcIdxVec::const_iterator itB=sparse_mapperB.valid_arcs_left_adj(b,pos_for_arcs_left.second).begin();
    				itB!=sparse_mapperB.valid_arcs_left_adj(b,pos_for_arcs_left.second).end();++itB){

    			const Arc &inner_a = bpsA.arc(*itA);
    			const Arc &inner_b = bpsB.arc(*itB);
    			if(!score_for_am(inner_a,inner_b).is_finite()) continue;

    			if(debug_VG) cout << "inner am " << inner_a << "," << inner_b << endl;
    			if(debug_VG) cout << "pos lfet LR seq " << pos_left_LR_seq << endl;

    			// if arc match fits into the gap, the epm is not maximally extended
    			if(inner_a.right()<pos_left_LR_seq.first && inner_b.right()<pos_left_LR_seq.second){
    				if(debug_VG) cout << "not maximally extended to the left structurally " << endl;
    				return false;
    			}
    		}
    	}
    	return true;
    }

    // preprocesses the filling of the missing parts of the arc matches of the epm
    void ExactMatcher::preproc_fill_epm(map_am_to_do_t &map_am_to_do,
    		size_type pos_cur_epm, epm_cont_t &found_epms,bool count_EPMs,score_t min_allowed_score){

    	if(debug_fill_epm && min_allowed_score!=-1) cout << "preproc fill epm " << endl;
    	// compute trace for all arc matches, that have been
    	// encountered while tracing the current position
    	// store all possible EPMs in the map map_am_to_do
    	for(map_am_to_do_t::iterator it = map_am_to_do.begin();
    			it!=map_am_to_do.end();++it){

    		const Arc &inner_a = bpsA.arc(it->first.first);
    		const Arc &inner_b = bpsB.arc(it->first.second);
    		if(debug_fill_epm && min_allowed_score!=-1){
    			cout << "\t recurse: trace am " << inner_a << ","
    				<< inner_b << " with tolerance " << it->second.first << endl;}

    		const score_t &tol = it->second.first;
    		epm_cont_t &epms = it->second.second; // the list of traced EPMs will be stored in the map
    		trace_LGLR_suboptimal(inner_a,inner_b,tol,epms,true,count_EPMs);
    	}

    	// fill the missing parts of the EPMs
    	pos_type end = found_epms.size(); // we only want to search through the original found_epms vector (all newly
    	// inserted EPMs have the missing parts already filled)

    	for(pos_cur_epm=0;pos_cur_epm<end;++pos_cur_epm){
    		if(!found_epms[pos_cur_epm].number_of_am() == 0){

    			//test
    			if(!check_PPM()){return;}

    			vector<const EPM*> epms_to_insert;

    			assert(pos_cur_epm<found_epms.size());
    			assert(found_epms.at(pos_cur_epm).number_of_am()>0);

    			size_type number_of_am = found_epms.at(pos_cur_epm).number_of_am();
    			epms_to_insert.resize(number_of_am);

    			//max_tol_left_up_to_pos(vec_idx) gives the maximal tolerance that is left up to arc match vec_idx-1
    			vector<score_t> max_tol_left_up_to_pos;
    			max_tol_left_up_to_pos.resize(number_of_am+1);//max_tol_left_up_to_pos.resize(number_of_am);
    			// initialize the first entry in max_tol_left_up_to_pos with the tolerance left for the current epm
    			max_tol_left_up_to_pos[0]=found_epms.at(pos_cur_epm).get_max_tol_left();

    			size_type vec_idx=0;
    			fill_epm(map_am_to_do, vec_idx, max_tol_left_up_to_pos, epms_to_insert, min_allowed_score,
    					pos_cur_epm, found_epms, count_EPMs);

    			if(!count_EPMs){
    				// insert the missing parts of the first possibility
    				for(PairArcIdxVec::const_iterator arc_pairs = found_epms.at(pos_cur_epm).am_begin();
    						arc_pairs!=found_epms.at(pos_cur_epm).am_end();++arc_pairs){

    					const epm_cont_t &cur_epm_list = map_am_to_do.find(*arc_pairs)->second.second;

    					// make sure that the optimal solution is inserted
    					assert(map_am_to_do.find(*arc_pairs)->second.first == cur_epm_list.begin()->get_max_tol_left());

    					found_epms.at(pos_cur_epm).insert(*cur_epm_list.begin());
    				}
    			}

    			found_epms.at(pos_cur_epm).clear_am_to_do(); //clear arc matches to do for the epm at position pos_cur_epm (first possibility)
    			// the tolerance stays the same as we inserted only optimal solutions
    		}
    		// add the EPM at the current position pos_cur_epm to the PatternPairMap if we came from the F matrix
    		if(check_PPM() && min_allowed_score!=-1){
    			found_epms[pos_cur_epm].set_score(min_allowed_score+found_epms[pos_cur_epm].get_max_tol_left());
    			add_foundEPM(found_epms[pos_cur_epm],count_EPMs);
    		}
    	}
    }

   /* void ExactMatcher::set_score_and_add_foundEPM(score_t min_allowed_score, size_type pos_cur_epm,
    		epm_cont_t &found_epms,bool count_EPMs){

    	if(check_PPM() && min_allowed_score!=-1){
    		found_epms[pos_cur_epm].set_score(min_allowed_score+found_epms[pos_cur_epm].get_max_tol_left());
    		add_foundEPM(found_epms[pos_cur_epm],count_EPMs);
    	}
    }*/

    // fills the missing parts of the arc matches of the epm
    void ExactMatcher::fill_epm(const map_am_to_do_t &map_am_to_do, size_type vec_idx,
    		vector<score_t> &max_tol_left_up_to_pos, vector<const EPM*> &epms_to_insert,
    		score_t min_score, size_type pos_cur_epm, epm_cont_t &found_epms,bool count_EPMs){

    	assert(pos_cur_epm<found_epms.size());
    	assert(found_epms.at(pos_cur_epm).number_of_am()>0);
    	assert(vec_idx<found_epms.at(pos_cur_epm).number_of_am());

    	// arc match that is filled in the current epm
    	const PairArcIdx &cur_arcs_idx =  found_epms.at(pos_cur_epm).get_am(vec_idx);

    	map_am_to_do_t::const_iterator res = map_am_to_do.find(cur_arcs_idx);
    	assert(res!=map_am_to_do.end());
    	const epm_cont_t &cur_epm_list = res->second.second; // corresponding epm list of current arc match

    	const score_t &tol_traced_for_cur_am = res->second.first; // tolerance for which the current arc match was traced

    	for(epm_cont_t::const_iterator epm_it = cur_epm_list.begin();epm_it!=cur_epm_list.end();++epm_it){

    		//test
    		if(!check_PPM()){return;}

    		// tolerance that is required for the current epm of the current arc match
    		score_t tol_required_for_cur_am = tol_traced_for_cur_am - epm_it->get_max_tol_left();

    		// maximal tolerance left after taking into account the current arc match
    		score_t max_tol_left=max_tol_left_up_to_pos[vec_idx] - tol_required_for_cur_am;

    		// not valid possibility as the maximal tolerance is exceeded
    		// all subsequent epms in cur_epm_list have a lower tolerance left (epm list is sorted in descending order)
    		// -> we don't need to look at these possibilities
    		if(max_tol_left < 0){break;}

    		// store a pointer to the current epm in the current arc match such that
    		// one can insert it later into the current epm
    		epms_to_insert.at(vec_idx) = &(*epm_it);

    		// update maximal tolerance left up to pos vec_idx+1
    		max_tol_left_up_to_pos[vec_idx+1]=max_tol_left;

    		// if we haven't filled all arc matches, we go to the next arc match indexed by vec_idx+1 in the current epm
    		if(vec_idx+1<found_epms[pos_cur_epm].number_of_am()){

    			size_type next_vec_idx = vec_idx+1;
    			fill_epm(map_am_to_do, next_vec_idx, max_tol_left_up_to_pos,
    					epms_to_insert, min_score, pos_cur_epm, found_epms, count_EPMs);
    		}
    		else{ // if all arc matches are filled

    			if(found_epms.at(pos_cur_epm).get_first_insertion()){
    				// first insertion, we skip this possibility and insert it later
    				found_epms.at(pos_cur_epm).set_first_insertion(false);
    			}

    			// if this is not the first insertion for the current epm
    			else{

    				// copy the current epm
    				found_epms.push_back(found_epms.at(pos_cur_epm));

    				if(!count_EPMs){
    					// insert the parts for the missing arc matches
    					for(vector<const EPM*>::const_iterator epm_to_insert = epms_to_insert.begin();
    							epm_to_insert!=epms_to_insert.end();++epm_to_insert){
    						found_epms.back().insert(**epm_to_insert);
    					}
    				}

    				found_epms.back().set_max_tol_left(max_tol_left); // update tolerance left
    				found_epms.back().clear_am_to_do(); // delete arc matches to do

    				if(min_score!=-1){ // we came from the F-matrix
    					found_epms.back().set_score(min_score+max_tol_left); // set the final score of the epm
    					add_foundEPM(found_epms.back(),count_EPMs); // store epm also in the patternPairMap
    				}
    			}
    		}
    	}
    }

    // ---------------------------------------------------------------------------------------------------------
    // for debugging

    // print the matrices in the condensed form
    void ExactMatcher::print_matrices(const Arc &a, const Arc &b, size_type offsetA,size_type offsetB,bool suboptimal){
    	size_type num_posA = sparse_mapperA.number_of_valid_mat_pos(a.idx());
    	size_type num_posB = sparse_mapperB.number_of_valid_mat_pos(b.idx());
    	if(offsetA>num_posA){offsetA=num_posA;}
    	if(offsetB>num_posB){offsetB=num_posB;}
    	cout << "am " << a << "," << b << endl;
    	cout << "number of pos A " << num_posA << endl;
    	cout << "number of pos B " << num_posB << endl;
    	cout << "L" << endl;
    	assert(num_posA>=offsetA);
    	assert(num_posB>=offsetB);
    	for(size_type i=0;i<offsetA;++i){
    		for(size_type j=0;j<offsetB;++j){
    			cout << L(i,j) << " ";
    		}
    		cout << endl;
    	}
    	cout << endl;
    	cout << "G_A" << endl;
    	for(size_type i=0;i<offsetA;++i){
    		for(size_type j=0;j<offsetB;++j){
    			cout << G_A(i,j) << " ";
    		}
    		cout << endl;
    	}
    	cout << endl;
    	if(suboptimal){
    		cout << "G_AB" << endl;
    		for(size_type i=0;i<offsetA;++i){
    			for(size_type j=0;j<offsetB;++j){
    				cout << G_AB(i,j) << " ";
    			}
    			cout << endl;
    		}
    		cout << endl;
    	}
    	cout << "LR" << endl;
    	for(size_type i=0;i<offsetA;++i){
    		for(size_type j=0;j<offsetB;++j){
    			cout << LR(i,j) << " ";
    		}
    		cout << endl;
    	}
    	cout << endl;
    }

    // checks whether an epm is valid, i.e. only one gap per arc match etc.
    bool ExactMatcher::validate_epm(const EPM &epm_to_test){

    	EPM::pat_vec_t::size_type pat_vec_size = epm_to_test.pat_vec_size();

    	if(pat_vec_size==0){
    		cout << "empty epm " << endl;
    		return true;
    	}

    	for(EPM::pat_vec_t::size_type i =0;i<epm_to_test.pat_vec_size();++i){

    		EPM::el_pat_vec cur_el = epm_to_test.pat_vec_at(i);

    		//two matched positions in the EPMs have the same nucleotide
    		if(seqA[cur_el.first]!=seqB[cur_el.second]){
    			cerr << "two matched positions have a different nucleotides " << endl;
    			return false;
    		}

    		//check whether all matched positions are valid due to the TraceController
    		if(//sparse_trace_controller.get_delta()!= (size_type)-1 &&
    		   !sparse_trace_controller.is_valid(cur_el.first,cur_el.second)){
    			cerr << "not all positions are valid (TraceController) " << endl;
    			return false;
    		}

    		//check whether both patVecs are ascending
    		if(i<pat_vec_size-1 && (cur_el.first>=epm_to_test.pat_vec_at(i+1).first
    				|| cur_el.second>=epm_to_test.pat_vec_at(i+1).second)){
    			cerr << "pattern Vecs are not ascending " << endl;
    			return false;
    		}

    	}

    	//validate connectivity of the epm
    	for(int k=0;k<2;++k){

    		std::vector<EPM::pair_size_t_pat_vec > arcmatches_to_validate;
    		bool gap = true;
    		arcmatches_to_validate.push_back(EPM::pair_size_t_pat_vec(0,pat_vec_size-1));

    		while(arcmatches_to_validate.size()!=0){

    			EPM::pair_size_t_pat_vec part_under_am = arcmatches_to_validate.back();
    			arcmatches_to_validate.pop_back();
    			if(part_under_am != EPM::pair_size_t_pat_vec(0,pat_vec_size-1)) gap=false; //in the F matrix no gap is allowed

    			//go over the part under the am (including the right end!)
    			for(EPM::pat_vec_t::size_type i=part_under_am.first;i<=part_under_am.second;++i){

    				EPM::el_pat_vec cur_pat_vec = epm_to_test.pat_vec_at(i);
    				unsigned int cur_el = (k==0) ? epm_to_test.pat_vec_at(i).first : epm_to_test.pat_vec_at(i).second;

    				unsigned int el_before=0;
    				if(i>0)	el_before = (k==0) ? epm_to_test.pat_vec_at(i-1).first : epm_to_test.pat_vec_at(i-1).second;

    				if(cur_pat_vec.third=='.' || cur_pat_vec.third==')'){

    					if(i>0 && (el_before+1!=cur_el)){
    						if(gap){ cerr << "more than one gap in EPM (1) " << endl; return false;}
    						gap=true;
    					}

    				}
    				else if(cur_pat_vec.third=='('){

    					pos_type pos_after_left_end = i+1; //the first position that needs to be validated of the inner am

    					//check validity for '('
    					if(i>0 && (el_before+1!=cur_el)){
    						if(gap){cerr << "more than one gap in EPM (2) " << endl; return false;}
    						gap=true;
    					}

    					int balance = 1;

    					while(balance!=0){ //find corresponding closing bracket

    						++i;
    						assert(i<epm_to_test.pat_vec_size());
    						if(epm_to_test.pat_vec_at(i).third=='(') ++balance;
    						if(epm_to_test.pat_vec_at(i).third==')') --balance;
    					} // i is the position of the corresponding ')' bracket

    					//if there are positions to check in the inner arcmatch, we store the inner arcmatch to check later,
    					//including the position of the ')'
    					if(i>=pos_after_left_end) arcmatches_to_validate.push_back(EPM::pair_size_t_pat_vec(pos_after_left_end,i));

    					//after incrementation of the for-loop, the next position to be checked is the one after the ')'
    				}
    			}
    		}
    	}
    	return true;
    }

    // checks the validity of the epm list, i.e. that no epm is contained in another epm (all
    // epms are maximally extended)
    bool ExactMatcher::validate_epm_list(epm_cont_t &found_epms){

    	if(found_epms.size()>10000) cout << "validate epm list " << found_epms.size() << endl;

    	//int counter=0;

    	for(epm_cont_t::const_iterator cur_epm = found_epms.begin();cur_epm!=found_epms.end();++cur_epm){

    		//if(counter%1000==0 && counter!=0) cout << counter << endl; // show progress
    		//++counter;

    		//go through all epms from the current epm on
    		epm_cont_t::const_iterator it = cur_epm;

    		++it; //compare to all other epms after cur_epm

    		for(;it!=found_epms.end();++it){

    			const EPM &bigger_epm = (cur_epm->pat_vec_size()>=it->pat_vec_size()) ? *cur_epm : *it;
    			const EPM &smaller_epm = (cur_epm->pat_vec_size()>=it->pat_vec_size()) ? *it : *cur_epm;

    			bool includes = bigger_epm.includes(smaller_epm);

    			//if(cur_epm->pat_vec_size()>= it->pat_vec_size()){
    			//	result = cur_epm->includes(*it);
    			//}

    			//else{result = it->includes(*cur_epm);}

    			if(includes){
    				//see example:
    				//mouse.fa human.fa -P 0.01 -D 30 --suboptimal --chaining -v --number-of-EPMs 10000

    				// check whether all arc matches have the same left and right endpoint in both sequences
    				EPM::pat_vec_t::size_type i, pos_left_end, pos_right_end;
    				pos_type al, ar, bl, br;
    				ArcMatchIdxVec am_vec_cur_epm, am_vec_it;
    				int balance;

    				for(int k=0;k<2;++k){ // do for both epms

    					const EPM &epm = (k==0) ? *cur_epm : *it;
    					ArcMatchIdxVec &am_vec = (k==0) ? am_vec_cur_epm : am_vec_it;
    					i=0;

    					while(i<epm.pat_vec_size()){ // extract the arcmatches from epms
    						if(epm.pat_vec_at(i).third=='('){
    							balance = 1;
    							pos_left_end = i; // i -> first '(' bracket

    							while(balance!=0){ //find corresponding closing bracket
    								++i;
    								assert(i<epm.pat_vec_size());
    								if(epm.pat_vec_at(i).third=='(') ++balance;
    								if(epm.pat_vec_at(i).third==')') --balance;
    							} // i is the position of the corresponding ')' bracket
    							pos_right_end = i;

    							al = epm.pat_vec_at(pos_left_end).first;
    							ar = epm.pat_vec_at(pos_right_end).first;
    							bl = epm.pat_vec_at(pos_left_end).second;
    							br = epm.pat_vec_at(pos_right_end).second;

    							const Arc &arcA = bpsA.arc(al,ar);
    							const Arc &arcB = bpsB.arc(bl,br);

    							assert(al == arcA.left() && ar == arcA.right());
    							assert(bl == arcB.left() && br == arcB.right());

    							// look up correponding arcmatch index
    							const ArcMatch::idx_type &am_idx = arc_matches.am_index(arcA.idx(),arcB.idx());

    							// assert that we found a valid arcmatch idx
    							assert(am_idx != arc_matches.invalid_am_index());

    							am_vec.push_back(am_idx); // store arcmatch index
    							i=pos_left_end; // reset i
    						}
    						++i; // outermost while loop
    					}
    					sort(am_vec.begin(),am_vec.end());
    				}

    				// check whether arcmatch indices are equal
    				const ArcMatchIdxVec &bigger_vec = (am_vec_cur_epm.size()>=am_vec_it.size()) ? am_vec_cur_epm : am_vec_it;
    				const ArcMatchIdxVec &smaller_vec = (am_vec_cur_epm.size()>=am_vec_it.size()) ? am_vec_it : am_vec_cur_epm;

    				includes = std::includes(bigger_vec.begin(),bigger_vec.end(),
    						smaller_vec.begin(),smaller_vec.end());

    				if(includes){
    					cerr << "one pattern is included in another one! " << endl;
    					cerr << *cur_epm << endl;
    					cerr << *it << endl;
    					return false;
    				}
    			}
    		}
    	}
    	return true;
    }


    //--------------------------------------------------------------------------
    // class PatternPair
    //    is able to manage an EPM, consists of 2 singlepatterns, one in each RNA
    //--------------------------------------------------------------------------
    void PatternPair::resetBounds()
    {
	insideBounds.clear();
    }

    void PatternPair::setOutsideBounds(intPPair myPPair)
    {
	outsideBounds = myPPair;
    };

    void PatternPair::addInsideBounds(intPPair myPPair)
    {
	insideBounds.push_back(myPPair);
    };

    void PatternPair::setEPMScore(int myScore)
    {
	score = myScore;
    };

    //const string& PatternPair::get_struct() const
   // {
	//return structure;
    //};

    //--------------------------------------------------------------------------
    // class PatternPairMap
    //    is able to manage a set of PatternPairs(EPMs), each with 2 SinglePatterns
    //--------------------------------------------------------------------------
    PatternPairMap::PatternPairMap()
    {
	idMap.clear();
	patternList.clear();
	patternOrderedMap.clear();
	minPatternSize = 100000;
    }

    PatternPairMap::~PatternPairMap()
    {
	idMap.clear();
	int size= patternList.size();
	for(int i=0; i<size; i++){
	    delete patternList.front();
	    patternList.pop_front();
	}
	patternList.clear();
	patternOrderedMap.clear();
    }

    void PatternPairMap::add(const string& id,
			     const SinglePattern& first,
			     const SinglePattern& second,
			     const string& structure,
			     int score
			     )
    {
	PatternPair* p= new PatternPair(id,first,second,structure,score);
	SelfValuePTR myP = SelfValuePTR(p);
	patternList.push_back(myP);
	idMap.insert(make_pair(id,myP));
	if (p->getSize() < minPatternSize)  { minPatternSize = p->getSize(); }
    }

    void PatternPairMap::add(const SelfValuePTR value)
    {
	SelfValuePTR myP = SelfValuePTR(new PatternPair(*value));
	patternList.push_back(myP);
	idMap.insert(make_pair(value->getId(),myP));
	if (myP->getSize() < minPatternSize)  { minPatternSize = myP->getSize(); }
    }

    void  PatternPairMap::makeOrderedMap()
    {
	patternOrderedMap.clear();
	for(patListITER i = patternList.begin();i!=patternList.end();++i)
	    {
		patternOrderedMap.insert(make_pair((*i)->getSize(),*i));
	    }
    }

    void PatternPairMap::updateFromMap()
    {
	if (!patternOrderedMap.empty())
	    {
		idMap.clear();
		patternList.clear();
		for (orderedMapITER i=patternOrderedMap.begin();i!=patternOrderedMap.end();++i)
		    {
			add(i->second);
		    }
	    }
    }
    const PatternPair& PatternPairMap::getPatternPair(const string& id)const
    {
	return *(idMap.find(id)->second);
    }

    const    PatternPairMap::SelfValuePTR  PatternPairMap::getPatternPairPTR(const string& id)const
    {
	return (idMap.find(id)->second);
    }

    const PatternPairMap::patListTYPE& PatternPairMap::getList()const
    {
	return patternList;
    }
    const PatternPairMap::orderedMapTYPE& PatternPairMap::getOrderedMap() const
    {
	return patternOrderedMap;
    }

    PatternPairMap::orderedMapTYPE& PatternPairMap::getOrderedMap2()
    {
	return patternOrderedMap;
    }

    const int PatternPairMap::size() const
    {
	return idMap.size();
    }

    int  PatternPairMap::getMapBases()
    {
	int bases = 0;
	for(patListITER i = patternList.begin();i!=patternList.end();++i)
	    {
		bases += (*i)->getSize();
	    }
	return bases;
    }

    int  PatternPairMap::getMapEPMScore()
    {
	int EPMscore = 0;
	for(patListITER i = patternList.begin();i!=patternList.end();++i)
	    {
		EPMscore += (*i)->getEPMScore();
	    }
	return EPMscore;
    }

    std::ostream &operator << (std::ostream &out, const PatternPairMap::patListTYPE &pat_pair_list){
    	size_type i=0;
    	out << "epm_id\t score\t structure\t positions" << endl;
    	for(PatternPairMap::patListCITER it = pat_pair_list.begin(); it != pat_pair_list.end();++it,++i){
    		const PatternPair &pat_pair = **it;
    		out << i << "\t" << pat_pair.getScore() << "\t" << pat_pair.get_struct() <<  "\t";
    		const intVec &pat1 = pat_pair.getFirstPat().getPat();
    		const intVec &pat2 = pat_pair.getSecPat().getPat();

    		assert(pat1.size()==pat2.size());
    		intVec::const_iterator it_pat1 = pat1.begin();
    		intVec::const_iterator it_pat2 = pat2.begin();
    		for(; it_pat1 != pat1.end(), it_pat2 != pat2.end(); ++it_pat1, ++it_pat2){
    			out << *it_pat1 <<  ":" << *it_pat2 << " ";
    		}
    		out << std::endl;
    	}
    	return out;
    }

    LCSEPM::~LCSEPM()
    {
	//cout << endl << " execute destructor..." << endl;

	EPM_Table2.clear();
	// todo: delete pointers in EPM_table
	holeOrdering2.clear();
    }

    void    LCSEPM::calculateLCSEPM()
    {
	cout << " LCSEPM preprocessing..."  <<endl;
	cout << "     found #EPMs = " << patterns.size() << endl;
	cout << "    min EPM size = "<< patterns.getMinPatternSize()<< endl;
 	preProcessing();
	cout << " LCSEPM calculate holes..."  <<endl;
	cout << "   holes to calculate = " << holeOrdering2.size() << endl;
	calculateHoles3();
	cout << " LCSEPM calculate outmost D_rec..."  <<endl;
	int i = 1;
	int k = 1;
	vector < vector<int> > last_vec;
	int LCSEPMscore = D_rec2(i,seqA.length(),k,seqB.length(),last_vec,false);
	cout << "    Score LCS-EPM: "<< LCSEPMscore <<endl;
	cout << " LCSEPM calculate traceback..."  <<endl;
	calculateTraceback2(i,seqA.length(),k,seqB.length(),last_vec);
	int LCSEPMsize = matchedEPMs.getMapBases();
	cout << "    #EPMs: "<< matchedEPMs.size() << " / matched Bases: "<< LCSEPMsize <<endl;
    }

    void    LCSEPM::calculatePatternBoundaries(PatternPair*   myPair)
    {
	const vector<unsigned int>& myPatStr1 = myPair->getFirstPat().getPat();
	const vector<unsigned int>& myPatStr2 = myPair->getSecPat().getPat();

	myPair->resetBounds();

	for (unsigned int k=1;k < (myPatStr1.size());++k)
	    {
		if ( (myPatStr1[k]-patterns.getMinPatternSize() > myPatStr1[k-1])  &&
		     (myPatStr2[k]-patterns.getMinPatternSize() > myPatStr2[k-1]) ) {
		    myPair->addInsideBounds(std::make_pair(make_pair(myPatStr1[k-1],myPatStr1[k]),make_pair(myPatStr2[k-1],myPatStr2[k])));
		}
	    }

	// insert global min/max of the pattern
	myPair->setOutsideBounds(make_pair(make_pair(myPatStr1.front(),myPatStr1.back()),make_pair(myPatStr2.front(),myPatStr2.back())));
    }

    void LCSEPM::preProcessing()
    {
	// set EPM_Table size
	EPM_Table2.resize(seqA.length()+1);
        for (unsigned int i = 0; i < EPM_Table2.size();++i)
	    EPM_Table2[i].resize(seqB.length()+1);

	for (PatternPairMap::patListCITER myPair = patterns.getList().begin(); myPair != patterns.getList().end(); ++myPair)
	    {
		calculatePatternBoundaries(*myPair);

		// add EPM to EPM_table
		EPM_Table2[(*myPair)->getOutsideBounds().first.second][(*myPair)->getOutsideBounds().second.second].push_back(*myPair);

		// add all inside Holes from current EPM to holeOrdering multimap, sorted by holes size and exact position
		for(IntPPairCITER h = (*myPair)->getInsideBounds().begin(); h != (*myPair)->getInsideBounds().end(); ++h)
		    {
			// insert hole in multimap
			intPPairPTR myH = &(*h);
			holeOrdering2.insert(make_pair(myH,*myPair));
		    }
	    }
    }


    int LCSEPM::D_rec2(const int& i,const  int& j,const int& k,const int& l,vector < vector<int> >& D_h,const bool debug)
    {

	// initialize D_h matrix with 0
	D_h.clear();
	D_h.resize(j - i + 2);
	for (unsigned int a = 0; a < D_h.size();++a)
	    D_h[a].resize(l - k + 2,0);

	for(unsigned int j_1 = 1; j_1 < (j-i+2); ++j_1)
	    for (unsigned int l_2 = 1; l_2 < (l-k+2); ++l_2)
		{
		    if (debug==true){
			//	cout << "debug " << j_1 << "," << l_2 << endl;
		    }
		    // check if EPMs ending at current position
		    if (EPM_Table2[i + j_1-1][k + l_2-1].size() == 0)
			{
			    D_h[j_1][l_2] = (D_h[j_1-1][l_2]>D_h[j_1][l_2-1])? D_h[j_1-1][l_2]:D_h[j_1][l_2-1] ;
			    // bug in old version? this is new: - No!
			    //D_h[j_1][l_2] = max3(D_h[j_1-1][l_2],D_h[j_1][l_2-1],D_h[j_1-1][l_2-1]) ;
			}
		    else
			{
			    // get list of all EPMS ending at current pos
			    vector<PatternPairMap::SelfValuePTR> EPM_list = EPM_Table2[i + j_1-1][k + l_2-1];
			    int maxScore = 0;

			    // iterate over all EPMS to get best score
			    for (vector<PatternPairMap::SelfValuePTR>::iterator myIter = EPM_list.begin(); myIter < EPM_list.end(); ++myIter){

				//cout << i+j_1-1 << "," << k+l_2-1 << " patid: " <<  (*myIter)->getId() << endl;

				int pos_before_EPM_Str1 = (*myIter)->getOutsideBounds().first.first  - i;
				int pos_before_EPM_Str2 = (*myIter)->getOutsideBounds().second.first - k;

				int	score_EPM = 0;

				// check if EPM fits into cuurent hole
				if ((pos_before_EPM_Str1 >= 0) && (pos_before_EPM_Str2 >= 0)){
				    score_EPM = D_h[pos_before_EPM_Str1][pos_before_EPM_Str2] + (*myIter)->getScore();
				    //cout << (*myIter)->getId() << " FITS - EPM max score "<< score_EPM << " before " << pos_before_EPM_Str1+i <<","<< pos_before_EPM_Str2+k << " " << D_h[pos_before_EPM_Str1][pos_before_EPM_Str2] <<  endl;
				}


				if (score_EPM > maxScore) { maxScore = score_EPM; }
				//cout << (*myIter)->getId() << " EPM max score "<< score_EPM << " before " << pos_before_EPM_Str1+i <<","<< pos_before_EPM_Str2+k <<  endl;
			    }
			    //cout << "score hole max "<< maxScore << endl;
			    D_h[j_1][l_2] = max3(maxScore,D_h[j_1-1][l_2],D_h[j_1][l_2-1]);
			}

		}
	return (D_h[j - i + 1][l - k + 1]);
    }


    void LCSEPM::calculateHoles3()
    {
	intPPairPTR lastHole 			= NULL;
	//PatternPairMap::SelfValuePTR lastEPM 	= NULL;
	int lastHoleScore 			= 0;
	int skippedHoles			= 0;
	for (HoleMapCITER2 t = holeOrdering2.begin();t != holeOrdering2.end();++t)
	    {
		// check if current hole is exactly teh same as last hole
		// then we do not need to calculate again the same hole
		// ordering of "holeOrdering" ensures that similar holes are next to each other
		if ((lastHole == NULL) || (lastHole->first.first   != (*t).first->first.first) ||
		    (lastHole->first.second  != (*t).first->first.second) ||
		    (lastHole->second.first  != (*t).first->second.first) ||
		    (lastHole->second.second != (*t).first->second.second) ) {

		    //cout << endl << (*t).second->getId() << endl <<  " new current hole " << (*t).first->first.first << "," << (*t).first->first.second;
		    //cout << " - " << (*t).first->second.first << "," << (*t).first->second.second << endl;
		    //cout << "score old " << (*t).second->getScore() << " " << (*t).second->get_struct() << endl;

		    // calculate best score of hole
		    bool deb=false;
		    vector < vector<int> > vec;
		    int holeScore = D_rec2((*t).first->first.first+1,(*t).first->first.second-1,(*t).first->second.first+1,(*t).first->second.second-1,vec,deb);
		    (*t).second->setEPMScore(	(*t).second->getScore() + holeScore );

		    //cout << "score new " << (*t).second->getScore() << endl;
		    
		    lastHole = (*t).first;
		    //lastEPM = (*t).second;
		    lastHoleScore = holeScore;
		} else{
		    // add score of last hole to current EPM
		    (*t).second->setEPMScore((*t).second->getScore() + lastHoleScore);
		    skippedHoles++;
		    //cout << endl << (*t).second->getId() << endl <<  " new current hole " << (*t).first->first.first << "," << (*t).first->first.second;
		    //cout << " - " << (*t).first->second.first << "," << (*t).first->second.second <<  " " << (*t).second->get_struct() << endl;
		    //cout << "score:"<< lastHoleScore << "-"<< (*t).second->getEPMScore() << "-" << (*t).second->getScore() << " - current hole is same as last hole. skip!" << endl;
		}
	    }
	cout << "   skipped holes = " << skippedHoles << endl;
    }


    void LCSEPM::calculateTraceback2(const int i,const  int j,const int k,const int l,vector < vector<int> > holeVec)
    {
	int j_1 = holeVec.size()-1;
	int l_2 = holeVec[0].size()-1;

	while ((j_1 >= 1)&&(l_2 >= 1) && (holeVec[j_1][l_2]>0) )
	    {
		//cout << "traceback " << i+j_1-1 <<","<< k+l_2-1 << " score: "<<holeVec[j_1][l_2] << endl;
		if (holeVec[j_1][l_2-1] == holeVec[j_1][l_2])
		    --l_2;
		else
		    if (holeVec[j_1-1][l_2] == holeVec[j_1][l_2])
			--j_1;
		    else
			{
			    // get all EPMs which end at (i + j_1-1,k + l_2-1)
			    vector<PatternPairMap::SelfValuePTR> EPM_list = EPM_Table2[i + j_1-1][k + l_2-1];


			    // over all EPMs which end at (i+j_1-1,k+l_2-1)
			    for (vector<PatternPairMap::SelfValuePTR>::iterator myIter = EPM_list.begin(); myIter < EPM_list.end(); ++myIter){
				//cout << "here " << (*myIter)->getId() << endl;

				// check if current EPM fits inside current hole
				int x1 = (*myIter)->getOutsideBounds().first.first - i;
				int x2 = (*myIter)->getOutsideBounds().second.first - k;
				if  ( ( x1 >= 0 ) && ( x2 >= 0)){
				    // check score

				    //cout << "(j_1,l_2)=(" << j_1<< "," << l_2 <<")  "<< i <<","<< j << "-" << k << "," << l << "  outsidebounds first " <<  (*myIter)->getOutsideBounds().first.first << "," << (*myIter)->getOutsideBounds().second.first << endl;
				    //cout << "score (j1,l2)="<< holeVec[j_1][l_2] << " score=" << (*myIter)->getScore() << "  EPM_score=" << (*myIter)->getEPMScore() << " before="<<holeVec[(*myIter)->getOutsideBounds().first.first-1][(*myIter)->getOutsideBounds().second.first-1];
				    //cout << " " << (*myIter)->getOutsideBounds().first.first-1 << "," << (*myIter)->getOutsideBounds().second.first-1<< endl;
				    int check = (*myIter)->getScore() + holeVec[x1][x2];
				    if (holeVec[j_1][l_2] == check){

					// add current EPM to traceback
					//cout << "added traceback EPM "<< (*myIter)->getId() << endl;
					matchedEPMs.add( *myIter );

					// recurse with traceback into all holes of best EPM
					for(IntPPairCITER h = (*myIter)->getInsideBounds().begin(); h != (*myIter)->getInsideBounds().end(); ++h)
					    {
						vector < vector<int> > tmpHoleVec;
						tmpHoleVec.clear();
						//cout << (*myIter)->getId() << " D_rec2 hole " << (*h).first.first+1 << "," << (*h).first.second-1 << "-" << (*h).second.first+1 << "," << (*h).second.second-1 << endl;
						int sc = D_rec2((*h).first.first+1,(*h).first.second-1,(*h).second.first+1,(*h).second.second-1,tmpHoleVec,true);
						// call traceback only if there is an EPM within hole
						//cout << (*myIter)->getId() << "score "<< sc << " " << (*h).first.first+1 << "," << (*h).first.second-1 << "-" << (*h).second.first+1 << "," << (*h).second.second-1 << " hole traceback..." << endl;
						if (sc > 0) {
						    calculateTraceback2((*h).first.first+1,(*h).first.second-1,(*h).second.first+1,(*h).second.second-1,tmpHoleVec);
						}
					    }
					// jump with traceback to position before EPM
					j_1 = ( (*myIter)->getOutsideBounds().first.first ) - i;
					l_2 = ( (*myIter)->getOutsideBounds().second.first) - k;
					break;
				    }
				} // if EPM fits hole
			    } // for

			}
	    }
    }

    char* LCSEPM::getStructure(PatternPairMap& myMap, bool firstSeq, int length)
    {
	char* s= (char*) space(sizeof(char) * (length+1));
	for(int i= 0; i<length; i++)
	    s[i]='.';
	intVec patternVec;
	string structure;
	char x;
	for (PatternPairMap::patListCITER i=myMap.getList().begin();i != myMap.getList().end();++i)
	    {
		if(firstSeq)
		    patternVec= (*i)->getFirstPat().getPat();
		else patternVec= (*i)->getSecPat().getPat();
		structure= (*i)->get_struct();
		for(int j= 0; j<(int)patternVec.size(); j++)
		    {
			if(structure[j]=='(')
			    x= '(';
			else if(structure[j]==')')
			    x= ')';
			else 
			    x= '.';
			s[patternVec[j]-1]= x;
		    }
    
	    }
	return s;
    }
    void LCSEPM::MapToPS(const string& sequenceA, const string& sequenceB, PatternPairMap& myMap, const string& file1, const string& file2)
    {
	string func_str="\
   /drawpattern {\n\
      /Panz pattern length def\n\
      0 1 pattern length 1 sub {\n\
         /i exch def\n\
         pattern i get\n\
         newpath\n\
         {\n\
            1 Panz div i mul 0 add 1 1 sethsbcolor\n\
            coor exch 1 sub get aload pop fsize 2.1 div 0 360 arc\n\
            fill\n\
         } forall\n\
      } for\n\
   } bind def\n\
   \n\
   /pattern [\n";
	string clus1_str,clus2_str;



	stringstream label1Str, label2Str;

	for (unsigned int i=1;i<=sequenceA.length();++i)
	    {
		if (i % 50 == 0)
		    label1Str << i << " 0.5 0.5 (" << i << ") Label\n";
	    }

	for (unsigned int i=1;i<=sequenceB.length();++i)
	    {
		if (i % 50 == 0)
		    label2Str << i << " 0.5 0.5 (" << i << ") Label\n";
	    }

	for (PatternPairMap::patListCITER i=myMap.getList().begin();i != myMap.getList().end();++i)
	    {
		intVec tmpvec1=(*i)->getFirstPat().getPat();
      
		clus1_str+="["+intvec2str(tmpvec1," ")+"]\n";

		intVec tmpvec2=(*i)->getSecPat().getPat();
     
		clus2_str+="["+intvec2str(tmpvec2," ")+"]\n";
	    }
	clus1_str+="] def\n\n";
	clus2_str+="] def\n\n";
	clus1_str=func_str+clus1_str;
	clus2_str=func_str+clus2_str;

   
	string psfilename = file1;
	string pos1= "drawpattern\ndrawbases\n";
	pos1+=label1Str.str();
   
	fold_constrained= 1;
	char* structure= getStructure(myMap,true,sequenceA.length());
	fold(upperCase(sequenceA).c_str(), structure);
   
	PS_rna_plot_a(const_cast<char*>(sequenceA.c_str()),
		      const_cast<char*>(structure),
		      const_cast<char*>(psfilename.c_str()),
		      const_cast<char*>(clus1_str.c_str()),
		      const_cast<char*>(pos1.c_str()));

	pos1= "drawpattern\ndrawbases\n";
	pos1+= label2Str.str();
   
	psfilename = file2;
	//free(structure);
	//structure= NULL;
	//if(base_pair){ free(base_pair); base_pair= NULL;}
	//free_arrays();
	structure= getStructure(myMap,false,sequenceB.length());
	fold(upperCase(sequenceB).c_str(), structure);
   
	PS_rna_plot_a(const_cast<char*>(sequenceB.c_str()),
		      const_cast<char*>(structure),
		      const_cast<char*>(psfilename.c_str()),
		      const_cast<char*>(clus2_str.c_str()),
		      const_cast<char*>(pos1.c_str()));
	//free(structure);
	//structure= NULL;
	//if(base_pair){ free(base_pair); base_pair= NULL;}
	//free_arrays();
    }

    void LCSEPM::output_locarna(const string& sequenceA, const string& sequenceB, const string& outfile){

	// extract matching edges (pairs of positions) from LCS-EPM
	vector<intPair> matchingsLCSEPM;
	intVec positionsSeq1LCSEPM;
	intVec positionsSeq2LCSEPM;

	for (PatternPairMap::patListCITER i=matchedEPMs.getList().begin();i != matchedEPMs.getList().end();++i)
	    {
		positionsSeq1LCSEPM.insert(positionsSeq1LCSEPM.end(),(*i)->getFirstPat().getPat().begin(),(*i)->getFirstPat().getPat().end());
		positionsSeq2LCSEPM.insert(positionsSeq2LCSEPM.end(),(*i)->getSecPat().getPat().begin(),(*i)->getSecPat().getPat().end());
		//SinglePattern my1 = (*i)->getFirstPat();
		//my1.print();
		//my1 = (*i)->getSecPat();
		//my1.print();
	    }

	sort(positionsSeq1LCSEPM.begin(),positionsSeq1LCSEPM.end());
	sort(positionsSeq2LCSEPM.begin(),positionsSeq2LCSEPM.end());;

	for (unsigned int i=0;i<positionsSeq1LCSEPM.size();++i)
	    {
		matchingsLCSEPM.push_back(make_pair(positionsSeq1LCSEPM[i],positionsSeq2LCSEPM[i]));
	    }
	//string outname = "locarna_constraints_input.txt"; //"/home/radwan/Exparna_P/LocARNA/src/locarna_constraints_input.txt";
	ofstream outLocARNAfile (outfile.c_str());

	int last_edge_seq1,last_edge_seq2;
	last_edge_seq1=0;
	last_edge_seq2=0;

	string seq1_1,seq1_2,seq1_3,seq2_1,seq2_2,seq2_3;
	int edge = 100;

	for (vector<intPair>::iterator i_edge = matchingsLCSEPM.begin(); (i_edge != matchingsLCSEPM.end() && seq1_1.size()<seqA.length() && seq2_2.size()<seqB.length());++i_edge)
	    {
		//cout << "first: " << (*i_edge).first << " second: " << (*i_edge).second << endl;

		for (int i=last_edge_seq1+1;(i<(int)((*i_edge).first)&&seq1_1.size()<seqA.length());++i)
		    {
			seq1_1.push_back('.');
			seq1_2.push_back('.');
			seq1_3.push_back('.');
		    }

		for (int j=last_edge_seq2+1;(j<(int)((*i_edge).second)&&seq2_2.size()<seqB.length());++j)
		    {
			seq2_1.push_back('.');
			seq2_2.push_back('.');
			seq2_3.push_back('.');
		    }

		ostringstream edge_st_;
		edge_st_ << edge;
		string edge_st;
		edge_st = edge_st_.str();
		const char *c_str_edge = edge_st.c_str();

		seq1_1.push_back(c_str_edge[0]);
		seq1_2.push_back(c_str_edge[1]);
		seq1_3.push_back(c_str_edge[2]);

		seq2_1.push_back(c_str_edge[0]);
		seq2_2.push_back(c_str_edge[1]);
		seq2_3.push_back(c_str_edge[2]);

		++edge;

		last_edge_seq1= (*i_edge).first;
		last_edge_seq2 = (*i_edge).second;
	    }

	// end stuff
	for (size_type i=last_edge_seq1+1;i<=seqA.length() && seq1_1.size()<seqA.length();++i)
	    {
		seq1_1.push_back('.');
		seq1_2.push_back('.');
		seq1_3.push_back('.');
	    }

	for (size_type j=last_edge_seq2+1;j<=seqB.length() && seq2_1.size()<seqB.length();++j)
	    {
		seq2_1.push_back('.');
		seq2_2.push_back('.');
		seq2_3.push_back('.');
	    }

	seq1_1 += "#1";
	seq1_2 += "#2";
	seq1_3 += "#3";

	seq2_1 += "#1";
	seq2_2 += "#2";
	seq2_3 += "#3";

	outLocARNAfile << ">"<< seqA.seqentry(0).name() << endl << upperCase(sequenceA) << endl;
	outLocARNAfile << seq1_1 << endl << seq1_2 << endl << seq1_3 << endl;
	outLocARNAfile << ">"<<seqB.seqentry(0).name() << endl << upperCase(sequenceB) << endl;
	outLocARNAfile << seq2_1 << endl << seq2_2 << endl << seq2_3 << endl << endl;

	outLocARNAfile.close();


    }

    void	LCSEPM::output_clustal(const string& outfile_name)
    {
	// extract matching edges (pairs of positions) from LCS-EPM
	vector<intPair> matchingsLCSEPM;
	intVec positionsSeq1LCSEPM;
	intVec positionsSeq2LCSEPM;

	for (PatternPairMap::patListCITER i=matchedEPMs.getList().begin();i != matchedEPMs.getList().end();++i)
	    {
		positionsSeq1LCSEPM.insert(positionsSeq1LCSEPM.end(),(*i)->getFirstPat().getPat().begin(),(*i)->getFirstPat().getPat().end());
		positionsSeq2LCSEPM.insert(positionsSeq2LCSEPM.end(),(*i)->getSecPat().getPat().begin(),(*i)->getSecPat().getPat().end());
	    }

	sort(positionsSeq1LCSEPM.begin(),positionsSeq1LCSEPM.end());
	sort(positionsSeq2LCSEPM.begin(),positionsSeq2LCSEPM.end());;

	for (unsigned int i=0;i<positionsSeq1LCSEPM.size();++i)
	    {
		matchingsLCSEPM.push_back(make_pair(positionsSeq1LCSEPM[i],positionsSeq2LCSEPM[i]));
	    }

	//string outname = ensOptions.out_dir + "/" + ensOptions.align_file;
	ofstream outfile (outfile_name.c_str());

	string seq1_aln,seq2_aln; //,seq1_aln_str,seq2_aln_str;

	int last_edge_seq1,last_edge_seq2;
	last_edge_seq1=0;
	last_edge_seq2=0;

	for (vector<intPair>::iterator i_edge = matchingsLCSEPM.begin(); i_edge != matchingsLCSEPM.end();++i_edge)
	    {
		for (size_type i=last_edge_seq1+1;i<(*i_edge).first;++i)
		    {
			seq1_aln.push_back(seqA[i][0]);
			seq2_aln.push_back('-');
			//seq1_aln_str.push_back(myMol1.getStructure(i));
			//seq2_aln_str.push_back('-');
		    }
		for (size_type j=last_edge_seq2+1;j<(*i_edge).second;++j)
		    {
			seq1_aln.push_back('-');
			seq2_aln.push_back(seqB[j][0]);
			//seq1_aln_str.push_back('-');
			//seq2_aln_str.push_back(myMol2.getStructure(j));
		    }

		seq1_aln.push_back(seqA[(*i_edge).first][0]);
		seq2_aln.push_back(seqB[(*i_edge).second][0]);

		//seq1_aln_str.push_back(myMol1.getStructure((*i_edge).first));
		//seq2_aln_str.push_back(myMol2.getStructure((*i_edge).second));

		last_edge_seq1= (*i_edge).first;
		last_edge_seq2 = (*i_edge).second;
	    }

	// for the part after the last edge
	for (size_type i=last_edge_seq1+1;i<=seqA.length();++i)
	    {
		seq1_aln.push_back(seqA[i][0]);
		seq2_aln.push_back('-');
		//seq1_aln_str.push_back(myMol1.getStructure(i));
		//seq2_aln_str.push_back('-');
	    }
	for (size_type j=last_edge_seq2+1;j<=seqB.length();++j)
	    {
		seq1_aln.push_back('-');
		seq2_aln.push_back(seqB[j][0]);
		//seq1_aln_str.push_back('-');
		//seq2_aln_str.push_back(myMol2.getStructure(j));
	    }

	outfile << "CLUSTAL W (1.83) multiple sequence alignment --- expaRNA 0.7.2 - exact pattern Alignment of RNA --- Score: "<< matchingsLCSEPM.size() << endl <<endl;

	string tmp1 = seqA.seqentry(0).name() +"      ";
	string tmp2 = seqB.seqentry(0).name() +"      ";
	if (tmp1.length() < tmp2.length())
	    tmp1.resize(tmp2.length(),' ');
	else
	    if (tmp2.length() < tmp1.length())
		tmp2.resize(tmp1.length(),' ');
	string tmp3;
	tmp3.resize(tmp1.length(),' ');
	//outfile << tmp3 << seq1_aln_str <<endl;
	outfile << endl;
	outfile << tmp1 << seq1_aln << endl;
	outfile << tmp2 << seq2_aln << endl;
	//outfile << tmp3 << seq2_aln_str << endl << endl;
	outfile.close();
    }
} //end namespace<|MERGE_RESOLUTION|>--- conflicted
+++ resolved
@@ -22,13 +22,9 @@
 	// Constructor
     ExactMatcher::ExactMatcher(const Sequence &seqA_,
 			       const Sequence &seqB_,
-<<<<<<< HEAD
-			       const ArcMatchesIndexed &arc_matches_,
-=======
 			       const RnaData &rna_dataA_,
 			       const RnaData &rna_dataB_,
-			       const ArcMatches &arc_matches_,
->>>>>>> 432375ef
+			       const ArcMatchesIndexed &arc_matches_,
 			       const SparseTraceController &sparse_trace_controller_,
 			       PatternPairMap &foundEPMs_,
 			       int alpha_1_,
@@ -803,17 +799,7 @@
     	double probArcA = bpsA.get_arc_prob(a.left(),a.right());
     	double probArcB = bpsB.get_arc_prob(b.left(),b.right());
 
-<<<<<<< HEAD
     	return D(a,b) + FiniteInt(((2*alpha_1)+(probArcA+probArcB)*alpha_2)*100);
-=======
-    	else{
-    		double probArcA = rna_dataA.arc_prob(a.left(),a.right());
-    		double probArcB = rna_dataB.arc_prob(b.left(),b.right());
-
-    		result= D(a,b) + FiniteInt(((2*alpha_1)+(probArcA+probArcB)*alpha_2)*100);
-    	}
-    	return result;
->>>>>>> 432375ef
     }
 
 
@@ -830,12 +816,14 @@
     	//stacking arcA
     	if(a.left()+1==inner_a.left() &&
     			a.right()==inner_a.right()+1){
+    		//prob_stacking_arcA = bpsA.get_arc_2_prob(a.left(),a.right());
     		prob_stacking_arcA = rna_dataA.joint_arc_prob(a.left(),a.right());
     	}
 
     	//stacking arcB
     	if(b.left()+1==inner_b.left() &&
     			b.right()==inner_b.right()+1){
+    		//prob_stacking_arcB = bpsB.get_arc_2_prob(b.left(),b.right());
     		prob_stacking_arcB = rna_dataB.joint_arc_prob(b.left(),b.right());
     	}
 
@@ -1457,11 +1445,7 @@
     // traces a sequential or structural match for the suboptimal traceback
     void ExactMatcher::trace_seq_str_matching_subopt(const Arc &a, const Arc &b, score_t score_contr,
     		matpos_t mat_pos_diag, pair_seqpos_t seq_pos_to_be_matched, const PairArcIdx &am,
-<<<<<<< HEAD
     		poss_L_LR &poss, size_type pos_cur_epm, epm_cont_t &found_epms, map_am_to_do_t &map_am_to_do, bool count_EPMs){
-=======
-    		poss_L_LR &poss, size_type pos_cur_epm, epm_cont_t &found_epms, map_am_to_do_t &map_am_to_do){
->>>>>>> 432375ef
 
     	bool matrixLR =  found_epms.at(pos_cur_epm).get_state()==in_LR;
     	const ScoreMatrix &mat = matrixLR ? LR : L;
@@ -1559,14 +1543,10 @@
     			if(debug_store_new_poss) cout << "store sequential match " << endl;
     			const pair_seqpos_t &cur_pos_seq = new_poss.fifth;
 
-<<<<<<< HEAD
     			if(debug_store_new_poss && cur_pos_seq==pair_seqpos_t(a.right(),b.right())) cout << "don't store cur position seq as it is the right ends of the arcs " << endl;
 
     			if(new_poss.first==in_F || cur_pos_seq!=pair_seqpos_t(a.right(),b.right())){
 
-=======
-    			if(new_poss.first==in_F || cur_pos_seq!=pair_seqpos_t(a.right(),b.right())){
->>>>>>> 432375ef
     				// store the sequence positions of the match
     				if(!count_EPMs) cur_epm->add(cur_pos_seq.first,cur_pos_seq.second,'.');
     				else cur_epm->overwrite(cur_pos_seq.first,cur_pos_seq.second,'.',0);  // overwrite information when counting the EPMs
