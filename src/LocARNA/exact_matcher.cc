#include "sequence.hh"
#include "arc_matches.hh"
#include "exact_matcher.hh"
#include <iostream>
#include <fstream>

using namespace std;

namespace LocARNA {

//todo: remove
bool debug = false;
bool debug_trace_G = false;
bool debug_VG = false;
bool debug_trace_LGLR_subopt = false;
bool debug_trace_LGLR_heuristic = false;
bool debug_trace_F = false;
bool debug_store_new_poss = false;
bool debug_init_mat = false;
bool debug_compute_LGLR = false;
bool debug_fill_epm = false;
bool debug_check_poss = false;

	// Constructor
    ExactMatcher::ExactMatcher(const Sequence &seqA_,
			       const Sequence &seqB_,
			       const RnaData &rna_dataA_,
			       const RnaData &rna_dataB_,
			       const ArcMatches &arc_matches_,
			       const SparseTraceController &sparse_trace_controller_,
			       PatternPairMap &foundEPMs_,
			       int alpha_1_,
			       int alpha_2_,
			       int alpha_3_,
			       score_t difference_to_opt_score_,
			       score_t min_score_,
			       long int max_number_of_EPMs_,
			       bool inexact_struct_match_,
			       score_t struct_mismatch_score_,
			       bool no_add_filter_,
			       bool verbose_
			       )
	: seqA(seqA_),
	  seqB(seqB_),
	  rna_dataA(rna_dataA_),
	  rna_dataB(rna_dataB_),
	  arc_matches(arc_matches_),
	  bpsA(arc_matches_.get_base_pairsA()),
	  bpsB(arc_matches_.get_base_pairsB()),
	  sparse_trace_controller(sparse_trace_controller_),
	  sparse_mapperA(sparse_trace_controller.get_sparse_mapperA()),
	  sparse_mapperB(sparse_trace_controller.get_sparse_mapperB()),
	  foundEPMs(foundEPMs_),
	  alpha_1(alpha_1_),
	  alpha_2(alpha_2_),
	  alpha_3(alpha_3_),
	  difference_to_opt_score(difference_to_opt_score_*100),
	  min_score(min_score_*100),
	  max_number_of_EPMs(max_number_of_EPMs_),
	  inexact_struct_match(inexact_struct_match_),
	  struct_mismatch_score(struct_mismatch_score_),
	  no_add_filter(no_add_filter_),
	  verbose(verbose_),
	  pseudo_arcA(bpsA.num_bps(),0,seqA.length()),
	  pseudo_arcB(bpsB.num_bps(),0,seqB.length()),
	  invalid_mat_pos(std::numeric_limits<index_t>::max(),std::numeric_limits<index_t>::max())
    {

    	if(difference_to_opt_score<0) difference_to_opt_score=-1; // difference_to_opt_score is not used

    	// set size of matrices
    	if(verbose) cout << "max dimensions " << sparse_mapperA.get_max_info_vec_size()
    			       <<  "x" << sparse_mapperB.get_max_info_vec_size() << endl;
    	if(verbose) cout << "do " << (inexact_struct_match? "inexact" : "exact") << " structure matching ";
    	if(verbose) if(inexact_struct_match) cout << "with mismatch score " << struct_mismatch_score;
    	if(verbose) cout << endl;


    	L.resize(sparse_mapperA.get_max_info_vec_size(),sparse_mapperB.get_max_info_vec_size());
    	L.fill(infty_score_t::neg_infty);
    	L.set(0,0,infty_score_t(0));

    	G_A.resize(sparse_mapperA.get_max_info_vec_size(),sparse_mapperB.get_max_info_vec_size());
    	G_AB.resize(sparse_mapperA.get_max_info_vec_size(),sparse_mapperB.get_max_info_vec_size());

    	LR.resize(sparse_mapperA.get_max_info_vec_size(),sparse_mapperB.get_max_info_vec_size());
    	LR.fill(infty_score_t::neg_infty);
    	LR.set(0,0,infty_score_t(0));

    	F.resize(seqA.length()+1,seqB.length()+1);
    	F.fill(infty_score_t(0));

    	Dmat.resize(bpsA.num_bps(),bpsB.num_bps());
    	Dmat.fill(infty_score_t::neg_infty); //initialize all arcmatches with -inf
    }

    // Destructor
    ExactMatcher::~ExactMatcher(){}

    // initialization of the gap matrices for the suboptimal traceback
    // init first row and column of G_A and G_AB (might be overwritten by compute_LGLR heuristic)
    void ExactMatcher::initialize_gap_matrices(){

    	// initialize first row of G_A with -inf and G_AB with 0
    	for(pos_type j=1;j<G_A.sizes().second;++j){
    		G_A.set(0,j,infty_score_t::neg_infty);
    		G_AB.set(0,j,infty_score_t(0));
    	}

    	// initilize first column of G_AB with -inf and G_A with 0
    	for(pos_type i=1;i<G_AB.sizes().first;++i){
    		G_A.set(i,0,infty_score_t(0));
    		G_AB.set(i,0,infty_score_t::neg_infty);
    	}

    	G_A.set(0,0,infty_score_t::neg_infty);
    	G_AB.set(0,0,infty_score_t::neg_infty);

    }


    // ---------------------------------------------------------------------------------------------------------
    // fill matrices

    //initializes the F matrix for using the trace controller
    void ExactMatcher::init_Fmat(){
    	// initialize for whole F matrix
    	pos_type al=0;
    	pos_type ar=seqA.length();
    	pos_type bl=0;
    	pos_type br=seqB.length();

    	// al,bl can only be reached in states, where this is legal with cost 0 for empty alignment
    	F(al,bl) = (infty_score_t)0;

    	pos_type i;
    	for (i=al+1; i<ar; ++i) {
    		if (sparse_trace_controller.min_col(i)>bl) break; // fill only as long as column bl is accessible
    		F(i,bl) = (infty_score_t)0;
    	}

    	// fill entries left of valid entries
    	for ( ; i<ar; ++i) {
    		assert(sparse_trace_controller.min_col(i)>bl);
    		F(i,sparse_trace_controller.min_col(i)-1) = infty_score_t::neg_infty;
    	}

    	// init first row al

    	pos_type j;
    	for (j=bl+1 ; j < std::min(br, sparse_trace_controller.max_col(al)+1) ; j++) {
    		F(al,j) = (infty_score_t)0;
    	}

    	// fill entries above valid entries
    	// here j points to one position right of the last initialized entry in row al
    	for (i=al+1; i<ar; ++i) {
    		for (;
    				j<std::min(br,sparse_trace_controller.max_col(i)+1); ++j) {
    			F(i-1,j)=infty_score_t::neg_infty;
    		}
    	}
    }

    // initialize all other compressed matrices (L, G_A, G_AB and LR)
    // for using the trace controller
    void ExactMatcher::init_mat(ScoreMatrix &mat, const Arc &a, const Arc &b,
    		infty_score_t first_entry, infty_score_t first_col, infty_score_t first_row) {

    	size_type num_posA = sparse_mapperA.number_of_valid_mat_pos(a.idx());
    	size_type num_posB = sparse_mapperB.number_of_valid_mat_pos(b.idx());

    	ArcIdx idxA = a.idx();
    	ArcIdx idxB = b.idx();

    	if(debug_init_mat){
    		cout << "init mat for " << a << " and " << b << endl;
    		for (matidx_t idx_i=0; idx_i<num_posA; ++idx_i) {
    			//size_t min_idx_j = sparse_trace_controller.min_col_idx(a,b,idx_i);
    			matidx_t min_idx_j = sparse_trace_controller.min_col_idx(idxA,idxB,idx_i,b.left());
    			//size_t idx_after_max_idx_j = sparse_trace_controller.idx_after_max_col_idx(a,b,idx_i);
    			matidx_t idx_after_max_idx_j = sparse_trace_controller.idx_after_max_col_idx(idxA,idxB,idx_i,b.left());
    			cout << idx_i<< ":" << min_idx_j << "," <<idx_after_max_idx_j << endl;
    		}
    	}

    	// initialize matrix entry (0,0) with the corresponding score
    	mat(0,0) = (infty_score_t)first_entry;

    	//init first col

    	matidx_t idx_i;
    	matidx_t min_idx_j;
    	for (idx_i=1; idx_i<num_posA; ++idx_i) {

    		min_idx_j = sparse_trace_controller.min_col_idx(idxA,idxB,idx_i,b.left());
    		if (min_idx_j>0) break; // fill only as long as column bl is accessible
    		mat(idx_i,0) = (infty_score_t)first_col;
    	}

    	// fill entries left of valid entries
    	for ( ; idx_i<num_posA; ++idx_i) {
    		matidx_t min_idx_j = sparse_trace_controller.min_col_idx(idxA,idxB,idx_i,b.left());
    		assert(min_idx_j>0);
    		mat(idx_i,min_idx_j-1) = infty_score_t::neg_infty;
    	}

    	// init first row al
    	pos_type idx_j;
    	matidx_t idx_after_max_idx_j = sparse_trace_controller.idx_after_max_col_idx(idxA,idxB,0,b.left());
    	for (idx_j=1 ; idx_j < std::min(num_posB, idx_after_max_idx_j) ; ++idx_j) {
    		mat(0,idx_j) = (infty_score_t)first_row;
    	}

    	// fill entries above valid entries
    	// here j points to one position right of the last initialized entry in row al
    	for (idx_i=1; idx_i<num_posA; ++idx_i) {
    		idx_after_max_idx_j = sparse_trace_controller.idx_after_max_col_idx(idxA,idxB,idx_i,b.left());
    		for (;
    				idx_j<std::min(num_posB,idx_after_max_idx_j); ++idx_j) {
    			mat(idx_i-1,idx_j)=infty_score_t::neg_infty;
    		}
    	}

    }

    // compute arcmatch score by filling matrices L, G and LR (method compute_LGLR)
    // and computing the arcmatch score and store it in matrix D
    // store arcmatch_score with stacking and probs of outermost arcmatch
    void ExactMatcher::compute_arcmatch_score() {

    	matpos_t last_filled_pos; //the last position that was filled in the matrices

    	// for all arc matches from inside to outside
    	for(ArcMatchVec::const_iterator it=arc_matches.begin();it!=arc_matches.end();++it){

    		pos_type al=it->arcA().left();
    		pos_type ar=it->arcA().right();
    		pos_type bl=it->arcB().left();
    		pos_type br=it->arcB().right();

    		// compute the arc match score only for matching arc matches
    		if((nucleotide_match(al,bl) && nucleotide_match(ar,br)) || inexact_struct_match){

    			last_filled_pos=compute_LGLR(it->arcA(),it->arcB(),false);

    			matidx_t last_i = last_filled_pos.first;
    			matidx_t last_j = last_filled_pos.second;

    			// the arc match score is the maximum of the last matrix entry in
    			// matrices LR, L or G_A (as we used the heuristic computation)
    			D(*it) =max3(LR(last_i,last_j),L(last_i,last_j),G_A(last_i,last_j));
    		}
    	}

    	// compute the best combination of arc matches and unpaired parts in matrix F
    	compute_F();
    }

    // for debugging
    void ExactMatcher::test_arcmatch_score(){
    	matpos_t last_filled_pos;

    	// for all arc matches from inside to outside
    	for(ArcMatchVec::const_iterator it=arc_matches.begin();it!=arc_matches.end();++it){

    		pos_type al=it->arcA().left();
    		pos_type ar=it->arcA().right();
    		pos_type bl=it->arcB().left();
    		pos_type br=it->arcB().right();

    		// compute the arc match score only for matching arc matches
    		if((nucleotide_match(al,bl) && nucleotide_match(ar,br)) || inexact_struct_match){

    			// heuristic
    			last_filled_pos=compute_LGLR(it->arcA(),it->arcB(),false);

    			matidx_t last_i = last_filled_pos.first;
    			matidx_t last_j = last_filled_pos.second;

    			// the arc match score is the maximum of the last matrix entry in
    			// matrices LR, L or G_A (as we used the heuristic computation)
    			D(*it) =max3(LR(last_i,last_j),L(last_i,last_j),G_A(last_i,last_j));
    			//cout << "heuristic " << endl;
    			//cout << "last filled pos " << last_filled_pos << endl;
    			//this->print_matrices(it->arcA(),it->arcB(),20,20,false);

    			// suboptimal
    			initialize_gap_matrices();
    			last_filled_pos=compute_LGLR(it->arcA(),it->arcB(),true);

    			last_i = last_filled_pos.first;
    			last_j = last_filled_pos.second;

    			// the arc match score is the maximum of the last matrix entry in
    			// matrices LR, L or G_A (as we used the heuristic computation)
    			infty_score_t score_suboptimal =max(max(LR(last_i,last_j),L(last_i,last_j)),max(G_A(last_i,last_j),G_AB(last_i,last_j)));
    			//cout << "suboptimal " << endl;
    			//cout << "last filled pos " << last_filled_pos << endl;
    			//this->print_matrices(it->arcA(),it->arcB(),20,20,true);

    			assert(score_suboptimal==D(*it));

    			/*if(!(score_suboptimal == D(*it))){
    				cout << "score suboptimal " << score_suboptimal << endl;
    				cout << "score heuristic " << D(*it) << endl;
    				cout << "current am " << it->arcA() << "," << it->arcB() << endl;
    				break;
    			}*/

    		}
    	}
    }


    // computes for a given pair of arcs the matrices L, G and LR
    // store -inf in last cell of matrix LR if a gap between the
    // last matched positions and the right ends of the arcs exists
    // compute L, G_A (G matrix) and LR matrix
    ExactMatcher::matpos_t ExactMatcher::compute_LGLR(const Arc &a, const Arc &b, bool suboptimal){

    	if(debug_compute_LGLR && a.idx()==6 && b.idx()==10){
    		cout << endl; cout << "___________________________________" << endl;
    		cout << "compute LGLR " << (suboptimal? "suboptimal" : "heuristic") <<  " for arcs " << a << "," << b << endl;
    	}

    	// initialize matrices for using the sparse trace controller
    	init_mat(L,a,b,infty_score_t(0),infty_score_t::neg_infty,infty_score_t::neg_infty);
    	init_mat(LR,a,b,infty_score_t(0),infty_score_t::neg_infty,infty_score_t::neg_infty);
    	if(!suboptimal){
    		init_mat(G_A,a,b,infty_score_t(0),infty_score_t(0),infty_score_t(0));
    		// in suboptimal case we use the whole gap matrices, initialization is done once in the beginning
    	}

    	if(debug_compute_LGLR && a.idx()==6 && b.idx()==10){
    		cout << "matrices after initialization " << endl;
    		print_matrices(a,b,30,30,false,true);
    	}

       	index_t idxA = a.idx();
       	index_t idxB = b.idx();

       	size_type num_posA = sparse_mapperA.number_of_valid_mat_pos(idxA);
       	size_type num_posB = sparse_mapperB.number_of_valid_mat_pos(idxB);
       	matpos_t idx_pos_diag, idx_pos_top, idx_pos_left;
       	pair<matpos_t,matpos_t> idx_pos_diag_new;

       	matidx_t max_j = sparse_trace_controller.idx_after_max_col_idx(idxA,idxB,0,b.left());
       	assert(max_j>0);
       	pair_seqpos_t last_pos_filled = pair_seqpos_t(0,max_j-1);
       	matidx_t idx_i,idx_j=1;

       	for(idx_i=1;idx_i<num_posA;++idx_i){

       		// determine the correct interval of valid positions in the matrices
       		matidx_t min_idx_j = suboptimal?
       				1 : sparse_trace_controller.min_col_idx(idxA,idxB,idx_i,b.left());
       		matidx_t idx_after_max_idx_j = suboptimal?
       				num_posB : sparse_trace_controller.idx_after_max_col_idx(idxA,idxB,idx_i,b.left());
       		// go over the whole interval in the suboptimal case because of the gap matrices (filled completely)

       		for(idx_j=std::max((matidx_t)1,min_idx_j);idx_j<idx_after_max_idx_j;++idx_j){

       			if(debug_compute_LGLR && a.idx()==6 && b.idx()==10) cout << "cur mat pos " << matpos_t(idx_i,idx_j) << endl;

       			matpos_t mat_pos = matpos_t(idx_i,idx_j);
       			pair_seqpos_t seq_pos = sparse_trace_controller.get_pos_in_seq_new(idxA,idxB,mat_pos);

       			bool compute_entry=(!suboptimal) || sparse_trace_controller.is_valid_idx_pos(idxA,idxB,mat_pos);

       			//if(debug_compute_LGLR && !compute_entry && a.idx()==353 && b.idx()==386) cout << "do not compute current entry "<< endl;

       			if(compute_entry){
       				idx_pos_diag = sparse_trace_controller.first_valid_mat_pos_before_with_tc(idxA,idxB,seq_pos,a.left(),b.left());
       				pair<matpos_t,matpos_t> idx_pos_diag_and_top = sparse_trace_controller.first_valid_mat_pos_before_with_tc_from_mat_pos(idxA,idxB,mat_pos,a.left(),b.left());
       				assert(idx_pos_diag == idx_pos_diag_and_top.first);

       				idx_pos_diag = idx_pos_diag_and_top.first;
       				idx_pos_top = idx_pos_diag_and_top.second;
       				//compute entry only if idx pos is valid for the suboptimal case
       				L(idx_i,idx_j)=compute_matrix_entry(a,b,mat_pos,idx_pos_diag,false,suboptimal);
       				LR(idx_i,idx_j)=compute_matrix_entry(a,b,mat_pos,idx_pos_diag,true,suboptimal);

       				// update last filled position
       				last_pos_filled.first=idx_i;
       				last_pos_filled.second=idx_j;
       			}//compute entry only if idx pos is valid for the suboptimal case

       			if(debug_compute_LGLR && a.idx()==6 && b.idx()==10) cout << "pos diag " << idx_pos_diag << endl;

       			if(suboptimal){
       				G_A(idx_i,idx_j)=G_A(idx_i-1,idx_j); //we fill the whole matrix

       				if(sparse_trace_controller.is_valid_idx_pos(idxA,idxB,matpos_t(idx_i-1,idx_j))){
       					G_A(idx_i,idx_j)=max(G_A(idx_i,idx_j),L(idx_i-1,idx_j));
       				}

       				G_AB(idx_i,idx_j)=max(G_A(idx_i,idx_j-1),
       									  G_AB(idx_i,idx_j-1)); //we fill whole matrix

       				if(sparse_trace_controller.is_valid_idx_pos(idxA,idxB,matpos_t(idx_i,idx_j-1))){
       					G_AB(idx_i,idx_j)=max(G_AB(idx_i,idx_j),L(idx_i,idx_j-1));
       				}
       			}
       			else{
       				idx_pos_left = sparse_trace_controller.first_left_valid_mat_pos_with_tc(idxA,idxB,mat_pos,a.left(),b.left());

       				G_A(idx_i,idx_j)=max(L(idx_i,idx_j),
       									 G_A(idx_pos_diag.first,idx_pos_diag.second));

       				if(idx_pos_top!=invalid_mat_pos){
       					assert(sparse_trace_controller.is_valid_idx_pos(idxA,idxB,idx_pos_top));
       					G_A(idx_i,idx_j) = max(G_A(idx_i,idx_j),
       					       				G_A(idx_pos_top.first,idx_j));
       				}
       				if(idx_pos_left!=invalid_mat_pos){
       					assert(sparse_trace_controller.is_valid_idx_pos(idxA,idxB,idx_pos_left));
       					G_A(idx_i,idx_j) = max(G_A(idx_i,idx_j),
       							G_A(idx_i,idx_pos_left.second));
       				}
       			}

       		}
       	}

       	if(sparse_trace_controller.get_delta() == (size_type)-1){
       		if(num_posA>1 && num_posB>1) assert(last_pos_filled==matpos_t(num_posA-1,num_posB-1));
       	}

       	// if the right ends of the arcs cannot be reached without creating a gap, we store in the last
       	// filled position of matrix LR -inf
       	if((!sparse_trace_controller.matching_without_gap_possible_with_tc(idxA,idxB,last_pos_filled,
       																	   pair_seqpos_t(a.right(),b.right())))
       		 && last_pos_filled.first>0 && last_pos_filled.second>0){
       			LR(last_pos_filled.first,last_pos_filled.second)=infty_score_t::neg_infty;
       	}
       	if(debug_compute_LGLR && a.idx()==353 && b.idx()==386){
       		//print_matrices(a,b,20,20,suboptimal,true);
       		//cout << "last pos filled " << last_pos_filled << endl;
       		//cout << "filled matrix " << endl;
       	}
       	if(debug_compute_LGLR && a.idx()==353 && b.idx()==386){cout << "before return " << endl;}
       	return last_pos_filled;
     }

    // computes a matrix entry (i,j) in matrix L or LR for arcs a and b
    // already taking into account the trace controller (not yet implemented for
    // the suboptimal case!)
    infty_score_t ExactMatcher::compute_matrix_entry(const Arc &a, const Arc &b,
    		matpos_t mat_pos, matpos_t mat_pos_diag, bool matrixLR, bool suboptimal){

    	infty_score_t score_seq = infty_score_t::neg_infty; //score from sequential case
    	infty_score_t score_str =infty_score_t::neg_infty; //score from structural case

    	ArcIdx idxA = a.idx();
    	ArcIdx idxB = b.idx();

    	pair_seqpos_t seq_pos = sparse_trace_controller.get_pos_in_seq_new(idxA,idxB,mat_pos);

    	matidx_t idx_i = mat_pos.first;
    	matidx_t idx_j = mat_pos.second;

    	// sequential matching
    	// if the position is likely to be unpaired we trace the sequential match
    	if(seq_matching(idxA,idxB,mat_pos,seq_pos)){

    			score_seq = seq_str_matching(a,b,mat_pos_diag,seq_pos,
    					score_for_seq_match(),matrixLR,suboptimal);
    			if((!score_seq.is_neg_infty()) && debug_compute_LGLR && a.idx()==6 && b.idx()==10){
    				cout << "seq match " << endl;
    			}

    	}
    	//structural matching
    	for(ArcIdxVec::const_iterator itA=sparse_mapperA.valid_arcs_right_adj(idxA,idx_i).begin();
    			itA!=sparse_mapperA.valid_arcs_right_adj(idxA,idx_i).end();++itA){
    		for(ArcIdxVec::const_iterator itB=sparse_mapperB.valid_arcs_right_adj(idxB,idx_j).begin();
    				itB!=sparse_mapperB.valid_arcs_right_adj(idxB,idx_j).end();++itB){

    			const Arc &inner_a = bpsA.arc(*itA);
    			const Arc &inner_b = bpsB.arc(*itB);

    			const infty_score_t &score_for_inner_am = score_for_am(inner_a,inner_b);
    			if(score_for_inner_am.is_neg_infty()) continue;

    			pair_seqpos_t last_seq_pos_to_be_matched(inner_a.left(),inner_b.left());

    			// determine the first matrix position before the left ends of the arcs
    			matpos_t mat_pos_diag_str =
    					sparse_trace_controller.first_valid_mat_pos_before_with_tc(idxA,idxB,
    							last_seq_pos_to_be_matched,a.left(),b.left());

    			assert(score_for_inner_am.is_finite());

    			score_t score_am_stacking=score_for_inner_am.finite_value()+score_for_stacking(a,b,inner_a,inner_b);

    			score_str = max(seq_str_matching(a,b,mat_pos_diag_str,
    					last_seq_pos_to_be_matched,score_am_stacking,matrixLR,suboptimal),score_str);

    			if((!score_str.is_neg_infty()) && debug_compute_LGLR && a.idx()==6 && b.idx()==10){
    				cout << "str match " << inner_a<< "," << inner_b << ": " << score_str << endl;
    			}
    		}
    	}
    	return max(score_seq,score_str);
    }

    // computes the score for a sequential or structural matching by checking the three possibilities
    // (either continue traceback in matrix mat, and if we are currently in matrix LR, we can continue
    // the traceback in L or G_A (the gap matrix)
    infty_score_t ExactMatcher::seq_str_matching(const Arc &a, const Arc &b, matpos_t mat_pos_diag,
    		pair_seqpos_t seq_pos_to_be_matched, score_t add_score, bool matrixLR, bool suboptimal){

    	infty_score_t score = infty_score_t::neg_infty;

    	ArcIdx idxA = a.idx();
    	ArcIdx idxB = b.idx();

    	matidx_t idx_i_diag = mat_pos_diag.first;
    	matidx_t idx_j_diag = mat_pos_diag.second;

    	ScoreMatrix &mat= matrixLR ? LR : L;

    	// if matching without a gap is possible we simply add add_score
    	if(sparse_trace_controller.matching_without_gap_possible_with_tc(idxA,idxB,mat_pos_diag,seq_pos_to_be_matched)){
    		score = mat(idx_i_diag,idx_j_diag)+add_score;
    	}

    	// if an entry in LR is computed, we can also come from L, G_A in the heuristic case and
    	// L, G_A and G_AB in the suboptimal case
    	if(matrixLR){
    		score=max(L(idx_i_diag,idx_j_diag)+add_score,score);
    		if(!suboptimal){
    			score = max(G_A(idx_i_diag,idx_j_diag)+add_score,score);
    		}
    		if(suboptimal){
    			//matidx_t idx_i_before = sparse_mapperA.first_valid_mat_pos_before(a.idx(),seq_pos_to_be_matched.first,a.left());
    			//matidx_t idx_j_before = sparse_mapperB.first_valid_mat_pos_before(b.idx(),seq_pos_to_be_matched.second,b.left());
    			score = max(G_A(idx_i_diag,idx_j_diag)+add_score,score);//max(G_A(idx_i_diag,idx_j_diag)+add_score,score);//max(G_A(idx_i-1,idx_j-1)+add_score,score);//max(G_A(idx_i_diag,idx_j_diag)+add_score,score);
    			score = max(G_AB(idx_i_diag,idx_j_diag)+add_score,score);//max(G_AB(idx_i_diag,idx_j_diag)+add_score,score);//max(G_AB(idx_i-1,idx_j-1)+add_score,score);//max(G_AB(idx_i_diag,idx_j_diag)+add_score,score);
    		}
    	}
    	return score;
    }

    // computes the final matrix F from which the final EPMs can be traced
    void ExactMatcher::compute_F(){

       	init_Fmat();
       	score_t max_in_F=0; // the maximal score of an EPM
       	infty_score_t score_seq,score_str; // sequential and structural score

       	for(seqpos_t i=1;i<F.sizes().first;++i){
       		// determine the correct interval for row i
       		for(seqpos_t j=std::max(seqpos_t(1),sparse_trace_controller.min_col(i));
       				j<=sparse_trace_controller.max_col(i);++j){

       			score_seq=infty_score_t(0);score_str=infty_score_t(0);

       			//sequential matching
       			if(nucleotide_match(i,j)){
       				score_seq = F(i-1,j-1)+score_for_seq_match();
       			}

       			//structural matching
       			for(ArcMatchIdxVec::const_iterator it=arc_matches.common_right_end_list(i,j).begin();
       					arc_matches.common_right_end_list(i,j).end() != it; ++it ) {

       				const ArcMatch &am = arc_matches.arcmatch(*it);
       				const Arc &a = am.arcA();
       				const Arc &b = am.arcB();

       				score_str = max(score_str,score_for_am(a,b)+
       							F(a.left()-1,b.left()-1));
       			}
       			F(i,j)=max(score_seq,score_str);

       			if(F(i,j)>(infty_score_t)max_in_F){
       				assert(F(i,j).is_finite());
       				max_in_F=F(i,j).finite_value();
       				pos_of_max = pair_seqpos_t(i,j);
       			}
       		}
       	}
        if(verbose)	cout << "max in F " << max_in_F << endl;
       	if(verbose) cout << "pos of max " << pos_of_max << endl;
    }

    // determines the EPMs via traceback
    void ExactMatcher::trace_EPMs(bool suboptimal){

    	// if difference_to_opt_score is not set, the interval method is used
    	bool interval_method = (difference_to_opt_score==-1);

    	// do heuristic traceback
    	if(!suboptimal) find_start_pos_for_tb(suboptimal);

    	else if(!interval_method){ // use given difference_to_opt_score
    		if(verbose) cout << "difference to opt score " << difference_to_opt_score << " is given " << endl;
    		initialize_gap_matrices(); //initialize gap matrices for suboptimal traceback
    		find_start_pos_for_tb(suboptimal,difference_to_opt_score,false);}

    	else{ // do interval search
    		if(verbose) cout << "do interval search " << endl;
    		initialize_gap_matrices(); //initialize gap matrices for suboptimal traceback

    		score_t max_in_F = F(pos_of_max.first,pos_of_max.second).finite_value();
    		score_t max_diff_to_opt_score = max_in_F-this->min_score;
    		score_t difference_to_opt_score;
    		int begin = 0;
    		int end = 1;
    		int result_value = 0;
    		bool interval_found = false;
    		bool value_found = false;

    		while(!interval_found){

    			difference_to_opt_score = end*100;

    			find_start_pos_for_tb(suboptimal,difference_to_opt_score,true);

    			//number of EPMs is smaller than given number of EPMs and max_diff_to_opt_score is reached
    			if((difference_to_opt_score>=max_diff_to_opt_score && cur_number_of_EPMs<=max_number_of_EPMs)
    					|| check_num_EPMs()){ //number of EPMs is in the correct interval

    					interval_found=true;
    					value_found=true; // take directly EPMs of the end, no interval halving
    					result_value = end;
    			}

    			else if(cur_number_of_EPMs<max_number_of_EPMs){
    				begin=end; // adjust interval
    				end=2*begin;
    			}
    			else{
    				interval_found = true; // correct interval found; number_EPMs(begin)<max_number_EPMs
    									   //						  number_EPMs(end)>max_number_EPMs
    			}
    		}

    		while(!value_found){

    			int middle = (begin+end)/2;

    			if(middle==begin){
    				// take the value from begin
    				value_found=true;
    				result_value=begin;
    			}

    			else{

    				difference_to_opt_score = middle*100; // if interval length=1 -> middle==begin
    				find_start_pos_for_tb(suboptimal,difference_to_opt_score,true);

    				if(check_num_EPMs()){
    					value_found=true; // not more than 20% less EPMs than given
    					result_value=middle;
    				}

    				else if(cur_number_of_EPMs<max_number_of_EPMs){
    					begin=middle; // adjust interval
    				}
    				else{
    					end=middle; //adjust interval
    				}
    			}
    		}
    		//actually store the computed EPMs
    		difference_to_opt_score = result_value*100;
    		find_start_pos_for_tb(suboptimal,difference_to_opt_score, false);
    	}
    	if(verbose) cout << "found #EPMs " << cur_number_of_EPMs << endl;
    }

    void ExactMatcher::find_start_pos_for_tb(bool suboptimal, score_t difference_to_opt_score, bool count_EPMs){

    	// reset EPM counter
    	cur_number_of_EPMs=0;

    	//bool suboptimal = (difference_to_opt_score!=-1);

    	if(verbose) cout << "compute EPMs " << (suboptimal? "suboptimal " :
    			"heuristic ") << (inexact_struct_match? "inexact," : "exact,") << " with min score "
    			<< min_score  << (count_EPMs? ", count EPMs, " : ", enumerate EPMs, ")
    			<< (no_add_filter? "no additional filter": "use additional filter")<< " with ";

    	/* -----------------------------------------------------------------------------------
       	 for debugging

       	const ArcMatch &am = arc_matches.arcmatch(128566); //example with many different arcmatches to proc
       	const ArcMatch &am = arc_matches.arcmatch(215010); //example with high score
       	const ArcMatch &am = arc_matches.arcmatch(61593); //96,for example 3
       	const ArcMatch &am = arc_matches.arcmatch(39581);
       	const Arc &a = bpsA.arc(583);
       	const Arc &b = bpsB.arc(636);
       	cout << "trace Arcs " << a << " and " << b << " with score " << D(a,b) << endl;
       	epm_cont_t found_EPMs;
       	trace_LGLR_suboptimal(a,b,324,found_EPMs,true);
       	cout << "found epms "  << endl << found_EPMs << endl;
       	return;
       	cout << "trace am " << am.idx() << " with score " << score_for_arc_match(am,true)<< endl;
       	cout << "number of arcmatches " << arc_matches.num_arc_matches() << endl;
       	size_t max_size=0;
       	        	for(size_t i=0;i<(arc_matches.num_arc_matches());++i){
       	        		epm_cont_t found_EPMs;
       	        		const ArcMatch &am = arc_matches.arcmatch(i);
       	        		if(i%10000==0) cout <<  i << endl;
       	        		if(i>170000 && i%1000==0) cout << i << endl;
       	        		if(this->score_for_arc_match(am,true).is_finite()){
       	        			if(i%10000==0) cout << "trace am " << am.idx() << " with score " << score_for_arc_match(am,true)<< endl;
       	        			trace_LGLR_suboptimal(am,(infty_score_t)500,found_EPMs,true);
       	        			//int count=0;
       	        			if(found_EPMs.size()>max_size) max_size = found_EPMs.size();
       	        		}
       	        	}
       	cout << "max number of EPMs found for arcmatch " << max_size << endl;

       	trace_LGLR_suboptimal(a,b,500,found_EPMs,true);
       	return;
       	cout << "number of epms found " << found_EPMs.size() << endl;
       	cout << "found epms " << found_EPMs << endl;

       	-------------------------------------------------------------------------------------*/

    	score_t min_score_tb = min_score;

    	if(suboptimal){

    		score_t max_in_F = F(pos_of_max.first,pos_of_max.second).finite_value();
    		min_score_tb = max_in_F-difference_to_opt_score;
    		if (min_score_tb < min_score) min_score_tb = min_score;
    	}
    	//score_t min_score_tb = suboptimal? subopt_score : min_score;
    	if(verbose) cout << "score for traceback " << min_score_tb << ": ";

    	//compute traceback in F matrix
    	for(size_type i=1;i<F.sizes().first;++i){
    		//if(debug_trace_F) cout << "for i range " << sparse_trace_controller.min_col(i) << ","
    		//		<< sparse_trace_controller.max_col(i) << endl;

    		size_t min_col = std::max((size_type)1,sparse_trace_controller.min_col(i));
    		size_t max_col = std::min(F.sizes().second-1,sparse_trace_controller.max_col(i));

    		for(size_t j=min_col;j<=max_col;++j){

    			if(F(i,j)>=(infty_score_t)min_score_tb){

    				if(i==F.sizes().first-1
    						|| j==F.sizes().second-1
    						|| (!sparse_trace_controller.is_valid(i+1,j+1)) // start traceback if next diagonal position is not valid
    						|| !nucleotide_match(i+1,j+1)){						// or the nucleotides do not match

    					if(debug_trace_F) cout << "trace position  " << i << "," << j << endl;

    					if(suboptimal){
    						score_t max_tol_left=F(i,j).finite_value()-min_score_tb;
    						assert(max_tol_left>=0);

    						trace_F_suboptimal(i,j,max_tol_left,true,count_EPMs); // compute traceback from position (i,j)

    						if(!check_PPM()){ // cancel traceback as maximal number of EPMs is reached
    							if(verbose && count_EPMs) cout << "more than " << cur_number_of_EPMs << " EPMs " << endl;
    							return;}
    					}
    					else{
    						EPM cur_epm;
    						trace_F_heuristic(i,j,cur_epm); // compute traceback from position (i,j)
    						add_foundEPM(cur_epm,false); // store the traced epm in the corresponding datastructure
    					}
    				}
    			}
    		}
    	}
    	if(verbose && check_PPM() && count_EPMs) cout << cur_number_of_EPMs << " EPMs " << endl;
    }


    // ---------------------------------------------------------------------------------------------------------
    // helper functions

    // returns the score for a sequential match
    score_t ExactMatcher::score_for_seq_match(){
    	return alpha_1*100;
    }

    // returns the score for an arcmatch (the basepair match itself plus the part under it)
    // if easier_scoring_par is set, each basepair match is scored equally
    // otherwise the base pair probabilities are taken into account
    infty_score_t ExactMatcher::score_for_am(const Arc &a, const Arc &b){

    	double probArcA = rna_dataA.arc_prob(a.left(),a.right());
    	double probArcB = rna_dataB.arc_prob(b.left(),b.right());

    	score_t str_mismatch_left = (nucleotide_match(a.left(),b.left())) ? 1 : struct_mismatch_score;
    	score_t str_mismatch_right = (nucleotide_match(a.right(),b.right())) ? 1 : struct_mismatch_score;
    	score_t seq_contr = (str_mismatch_left + str_mismatch_right)*alpha_1;

    	return D(a,b) + FiniteInt((FiniteInt::base_type)((seq_contr+(probArcA+probArcB)*alpha_2)*100));

    }


    // todo: use get_arc_stack_prob (conditional probability) instead?
    // returns the stacking score
    // checks whether a and inner_a (and b and inner_b) are stacked and adds the
    // joint (conditional better?) probability that a and inner_a (b and inner_b) occur simultaneously
    score_t ExactMatcher::score_for_stacking(const Arc &a, const Arc &b,
    		const Arc &inner_a,const Arc &inner_b){

    	double prob_stacking_arcA = 0;
    	double prob_stacking_arcB = 0;

    	//stacking arcA
    	if(a.left()+1==inner_a.left() &&
    			a.right()==inner_a.right()+1){
    		//prob_stacking_arcA = bpsA.get_arc_2_prob(a.left(),a.right());
    		prob_stacking_arcA = rna_dataA.joint_arc_prob(a.left(),a.right());
    	}

    	//stacking arcB
    	if(b.left()+1==inner_b.left() &&
    			b.right()==inner_b.right()+1){
    		//prob_stacking_arcB = bpsB.get_arc_2_prob(b.left(),b.right());
    		prob_stacking_arcB = rna_dataB.joint_arc_prob(b.left(),b.right());
    	}

    	return (score_t)(prob_stacking_arcA+prob_stacking_arcB)*100*alpha_3;
    }

    //adds a found EPM to the patternPairMap (datastructure used for chaining algorithm)
    void ExactMatcher::add_foundEPM(EPM &cur_epm, bool count_EPMs){

    	//static int count = 0;
    	//++count;
    	++cur_number_of_EPMs;

    	if(count_EPMs) return; //do not add EPM to patternPairMap, just count the EPMs

    	static string seq1_id = seqA.seqentry(0).name();
    	static string seq2_id = seqB.seqentry(0).name();

    	// sort the pattern vector of the current epm according
    	// to increasing positions
    	cur_epm.sort_patVec();

    	// make sure that the current epm is valid
    	assert(validate_epm(cur_epm));

    	stringstream ss;
    	//ss << "pat_" << count;
    	ss << "pat_" << cur_number_of_EPMs;
    	string patId= ss.str();

    	// rewrite information for use in the chaining algorithm
    	intVec pat1Vec;
    	intVec pat2Vec;
    	string structure;

    	for(EPM::pat_vec_t::const_iterator it= cur_epm.begin();it!=cur_epm.end();++it){
    		pat1Vec.push_back(it->first);
    		pat2Vec.push_back(it->second);
    		structure.push_back(it->third);
    	}

    	//SinglePattern pattern1 = SinglePattern(patId,seq1_id,cur_epm.getPat1Vec());
    	//SinglePattern pattern2 = SinglePattern(patId,seq2_id,cur_epm.getPat2Vec());
    	//foundEPMs.add(patId, pattern1, pattern2, cur_epm.getStructure(), cur_epm.get_score() );

    	SinglePattern pattern1 = SinglePattern(patId,seq1_id,pat1Vec);
    	SinglePattern pattern2 = SinglePattern(patId,seq2_id,pat2Vec);
    	foundEPMs.add(patId, pattern1, pattern2, structure, cur_epm.get_score() );
    }



    // ---------------------------------------------------------------------------------------------------------
    // heuristic (with TraceController)

    // traces through the F matrix from position (i,j) to find the best EPM that ends in (i,j)
    void ExactMatcher::trace_F_heuristic(pos_type i, pos_type j, EPM &cur_epm){

    	assert(F(i,j).is_finite());
    	cur_epm.set_score(F(i,j).finite_value());

    	while(!(F(i,j)==(infty_score_t)0)){

    		if(debug_trace_F) cout << "i,j " << i << "," << j << endl;

    		assert(i>=1 && j>=1);
    		assert(sparse_trace_controller.is_valid(i,j));

    		if(F(i-1,j-1)+score_for_seq_match()==F(i,j) && nucleotide_match(i,j)){
    			cur_epm.add(i,j,'.');
    			i--;j--;
    		}
    		else{
    			for(ArcMatchIdxVec::const_iterator it=arc_matches.common_right_end_list(i,j).begin();
    					arc_matches.common_right_end_list(i,j).end() != it; ++it){

    				const ArcMatch &am = arc_matches.arcmatch(*it);

    				const Arc &a = am.arcA();
    				const Arc &b = am.arcB();

    				if(F(a.left()-1,b.left()-1)+score_for_am(a,b)==F(i,j)){

    					assert(score_for_am(a,b).is_finite());

    					cur_epm.add_am(am.arcA(),am.arcB());
    					trace_LGLR_heuristic(am.arcA(),am.arcB(),cur_epm);

    					i=am.arcA().left()-1;
    					j=am.arcB().left()-1;
    					break;
    				}
    			}
    		}
    	}
    }

    // traces through the L, G_A and LR matrices for the arcmatch of a and b
    // and stores the result in epm_to_store
    void ExactMatcher::trace_LGLR_heuristic(const Arc &a, const Arc &b, EPM &cur_epm){

    	assert(D(a,b).is_finite());

    	matpos_t cur_pos = compute_LGLR(a,b,false);

    	matidx_t idx_i=cur_pos.first;
    	matidx_t idx_j =cur_pos.second;

    	ArcIdx idxA = a.idx();
    	ArcIdx idxB = b.idx();

    	int state=in_LR;

    	//determine in which matrix to start traceback
    	if(G_A(idx_i,idx_j)==D(a,b)){
    		state=in_G_A;
    	}
    	else if(L(idx_i,idx_j)==D(a,b)){
    		state=in_L;
    	}

    	if(state==in_LR) assert(LR(idx_i,idx_j)==D(a,b));

    	if(debug_trace_LGLR_heuristic){
    		print_matrices(a,b,30,30,false,true);
    		cout << "last filled pos " << cur_pos << endl;
    		cout << "state " << state << endl;
    	}

    	//repeat until we end up in the first row or column
    	while(cur_pos.first!=0 && cur_pos.second!=0){

    		idx_i = cur_pos.first;
    		idx_j = cur_pos.second;

    		if(debug_trace_LGLR_heuristic){
    			cout << "cur pos " << cur_pos << endl;
    			cout << "cur state " << state << endl;
    		}

    		pair_seqpos_t cur_seq_pos = sparse_trace_controller.get_pos_in_seq_new(idxA,idxB,cur_pos);
    		seqpos_t i = cur_seq_pos.first;
    		seqpos_t j = cur_seq_pos.second;

    		assert(sparse_trace_controller.is_valid(i,j));

    		//matpos_t mat_pos_diag = sparse_trace_controller.first_valid_mat_pos_before_with_tc(idxA,idxB,
    		//		                                               cur_seq_pos,a.left(),b.left());

    		pair<matpos_t,matpos_t> mat_possibilities = sparse_trace_controller.first_valid_mat_pos_before_with_tc_from_mat_pos(idxA,
    																			idxB,cur_pos,a.left(),b.left());
    		matpos_t mat_pos_diag = mat_possibilities.first;
    		matpos_t mat_pos_top = mat_possibilities.second;

    		matidx_t idx_i_diag = mat_pos_diag.first;
    		matidx_t idx_j_diag = mat_pos_diag.second;

    		if(sparse_trace_controller.get_delta() == (unsigned int)-1){
    			assert(mat_pos_diag == matpos_t(idx_i-1,idx_j-1));
    		}

    		switch(state){
    		case in_LR: case in_L:
    		{
    			bool seq_matching_poss =false;
    			bool str_matching_poss =false;

    			// check for sequential matching
    			if(seq_matching(idxA,idxB,cur_pos,cur_seq_pos)){

    				seq_matching_poss = trace_seq_str_matching_heuristic(a,b,state,cur_pos,mat_pos_diag,
    						cur_seq_pos,score_for_seq_match());
    				if(seq_matching_poss){
    					cur_epm.add(i,j,'.');
    					break;
    				}
    			}

    			// check for structural matching
    			for(ArcIdxVec::const_iterator itA=sparse_mapperA.valid_arcs_right_adj(idxA,idx_i).begin();
    					itA!=sparse_mapperA.valid_arcs_right_adj(idxA,idx_i).end();++itA){
    				for(ArcIdxVec::const_iterator itB=sparse_mapperB.valid_arcs_right_adj(idxB,idx_j).begin();
    						itB!=sparse_mapperB.valid_arcs_right_adj(idxB,idx_j).end();++itB){

    					const Arc &inner_a = bpsA.arc(*itA);
    					const Arc &inner_b = bpsB.arc(*itB);

    					const infty_score_t &score_for_inner_am = score_for_am(inner_a,inner_b);
    					if(score_for_inner_am.is_neg_infty()) continue;

    					matpos_t last_seq_pos_to_be_matched(inner_a.left(),inner_b.left());

    					matpos_t idx_pos_before =
    							sparse_trace_controller.first_valid_mat_pos_before_with_tc(idxA,idxB,
    									last_seq_pos_to_be_matched,a.left(),b.left());

    					assert(score_for_inner_am.is_finite());
    					score_t score_am_stacking = score_for_inner_am.finite_value()
    																		+ score_for_stacking(a,b,inner_a,inner_b);

    					str_matching_poss = trace_seq_str_matching_heuristic(a,b,state,cur_pos,idx_pos_before,
    							last_seq_pos_to_be_matched,score_am_stacking);

    					if(str_matching_poss){
    						cur_epm.add_am(inner_a,inner_b);
    						cur_epm.store_am(inner_a,inner_b);
    						break;
    					}
    				}
    				if(str_matching_poss) break;
    			}
    			assert(seq_matching_poss || str_matching_poss);
    		}break;

    		case in_G_A:
    		{
    			assert(idx_i>=1 && idx_j>=1);
    			if(debug_trace_LGLR_heuristic){
    				cout << "in_G_A " << endl;
    			}

    			matpos_t mat_pos_left = sparse_trace_controller.first_left_valid_mat_pos_with_tc(idxA,idxB,cur_pos,a.left(),b.left());

    			if(G_A(idx_i,idx_j)==L(idx_i,idx_j)){
    				state=in_L;
    			}

    			else if(G_A(idx_i,idx_j)==G_A(idx_i_diag,idx_j_diag)){
    				cur_pos=matpos_t(idx_i_diag,idx_j_diag);
    			}

    			else if(mat_pos_top != invalid_mat_pos
    					&& G_A(idx_i,idx_j) == G_A(mat_pos_top.first,mat_pos_top.second)){
    				cur_pos = mat_pos_top;
    			}

    			else if(mat_pos_left != invalid_mat_pos
    					&& G_A(idx_i,idx_j)==G_A(mat_pos_left.first,mat_pos_left.second)){
    				cur_pos = mat_pos_left;
    			}

    			else{
    				cerr << "no valid traceback found " << endl;
    				return;
    			}
    		}break;
    		}
    	}

    	//make sure that traceback was successful
    	assert((state==in_G_A && G_A(cur_pos.first,cur_pos.second)==infty_score_t(0)) ||
    		   ((state==in_L || state==in_LR) && cur_pos == matpos_t(0,0)));

    	//if there are arcMatches left to process, the last arc match is processed next
    	if(cur_epm.number_of_am()>0){

    		//get index pair of the next arcs that need to be traced
    		const PairArcIdx &arc_idx_pair = cur_epm.next_arcmatch();
    		const Arc &inner_arcA = bpsA.arc(arc_idx_pair.first);
    		const Arc &inner_arcB = bpsB.arc(arc_idx_pair.second);

    		//trace recursively
    		trace_LGLR_heuristic(inner_arcA,inner_arcB,cur_epm);
    	}
    }

    // computes the trace back by checking the three possibilities (either continue
    // traceback in matrix mat, and if we are currently in matrix LR, we can continue
    // the traceback in L or G_A (the gap matrix)
    bool ExactMatcher::trace_seq_str_matching_heuristic(const Arc &a, const Arc &b,int &state,
    		matpos_t &cur_mat_pos, matpos_t mat_pos_diag,
    		pair_seqpos_t seq_pos_to_be_matched,score_t add_score){

    	bool matching = false;
    	bool matrixLR = (state==in_LR);
    	const ScoreMatrix &mat = matrixLR ? LR: L;

    	matidx_t idx_i = cur_mat_pos.first;
    	matidx_t idx_j = cur_mat_pos.second;

    	assert(sparse_trace_controller.is_valid(seq_pos_to_be_matched.first,
    											seq_pos_to_be_matched.second));

    	matidx_t idx_i_diag = mat_pos_diag.first;
    	matidx_t idx_j_diag = mat_pos_diag.second;

    	ArcIdx idxA = a.idx();
    	ArcIdx idxB = b.idx();

    	// if there is no gap on the sequence level, we check if the trace
    	// continues in the matrix mat
    	if(sparse_trace_controller.matching_without_gap_possible_with_tc(idxA,idxB,mat_pos_diag,seq_pos_to_be_matched) &&
    			mat(idx_i_diag,idx_j_diag)+add_score==mat(idx_i,idx_j)){
    		matching=true;
    	}

    	else if(matrixLR){

    		// if we are currently in matrix LR, we check whether the trace continues in
    		// matrix L
    		if(L(idx_i_diag,idx_j_diag)+add_score==mat(idx_i,idx_j)){
    			state=in_L; matching=true;
    		}

    		// if we are currently in matrix LR, we check whether the trace continues in
    		// matrix G_A (the only gap matrix)
    		else if(G_A(idx_i_diag,idx_j_diag)+add_score==mat(idx_i,idx_j)){
    			state=in_G_A; matching=true;
    		}
    	}

    	if(matching) cur_mat_pos = mat_pos_diag;

    	return matching;
    }


    // ---------------------------------------------------------------------------------------------------------
    // suboptimal

    // traces through the F matrix from position (i,j) to find all suboptimal EPMs up to a certain
    // threshold that ends in (i,j)
    void ExactMatcher::trace_F_suboptimal(pos_type i,pos_type j,score_t max_tol,bool recurse,bool count_EPMs){

    	if(debug_trace_F) cout << "trace F suboptimal from pos " << i << "," << j << " with max tol " << max_tol << endl;

    	assert(F(i,j).is_finite());

    	epm_cont_t found_epms;
    	found_epms.push_back(EPM());
    	found_epms.back().set_max_tol_left(max_tol);

    	//pos_type pos_cur_epm = 0;
    	epm_it_t cur_epm = found_epms.begin();

    	pair_seqpos_t cur_pos = pair_seqpos_t(i,j);
    	map_am_to_do_t am_to_do_for_F;
    	infty_score_t cur_max_tol;
    	const PairArcIdx no_am(bpsA.num_bps(),bpsB.num_bps());
    	matpos_t dummy_pos(0,0); // the matrix position is not needed for tracing the F-matrix

    	poss_L_LR poss(-1,(infty_score_t)0,dummy_pos,no_am,cur_pos);

    	score_t min_allowed_score = F(i,j).finite_value()-max_tol;
    	assert(min_allowed_score>=0);

    	bool finished=false;

    	while(!finished){
    		while(!(F(cur_pos.first,cur_pos.second)==(infty_score_t)0)){

    			pos_type i= cur_pos.first;
    			pos_type j =cur_pos.second;
    			assert(i>=1);
    			assert(j>=1);

    			//if(debug_trace_F) cout << "i,j " << i<< " " << j << endl;
    			//if(debug_trace_F) cout << "cur epm " << found_epms.at(pos_cur_epm) << endl;

    			//cur_max_tol = (infty_score_t)found_epms.at(pos_cur_epm).get_max_tol_left()-
    			//		F(i,j)+F(i-1,j-1)+score_for_seq_match();
    			cur_max_tol = (infty_score_t)cur_epm->get_max_tol_left()-
    	    					F(i,j)+F(i-1,j-1)+score_for_seq_match();

    			// sequential matching
    			if(nucleotide_match(i,j) && cur_max_tol>=(infty_score_t)0){

    				//store_new_poss(pseudo_arcA,pseudo_arcB,false,poss_L_LR(in_F,cur_max_tol,dummy_pos,no_am,cur_pos),
    				//		poss,pos_cur_epm,found_epms,am_to_do_for_F,count_EPMs);
    				store_new_poss(pseudo_arcA,pseudo_arcB,false,poss_L_LR(in_F,cur_max_tol,dummy_pos,no_am,cur_pos),
    				    			poss,cur_epm,found_epms,am_to_do_for_F,count_EPMs);

    			}
    			// structural matching
    			for(ArcMatchIdxVec::const_iterator it=arc_matches.common_right_end_list(i,j).begin();
    					arc_matches.common_right_end_list(i,j).end() != it; ++it ) {

    				const ArcMatch &am = arc_matches.arcmatch(*it);
    				const Arc &a = am.arcA();
    				const Arc &b = am.arcB();
    				const PairArcIdx pair_arcs(a.idx(),b.idx());

    				//cur_max_tol =(infty_score_t)found_epms.at(pos_cur_epm).get_max_tol_left()-
    				//		F(i,j)+F(am.arcA().left()-1,am.arcB().left()-1)+score_for_am(a,b);
    				cur_max_tol =(infty_score_t)cur_epm->get_max_tol_left()-
    				    			F(i,j)+F(am.arcA().left()-1,am.arcB().left()-1)+score_for_am(a,b);

    				if(cur_max_tol>=(infty_score_t)0){

    					assert(score_for_am(a,b).is_finite());

    					//store_new_poss(pseudo_arcA,pseudo_arcB,false,
    					//			poss_L_LR(in_F,cur_max_tol,dummy_pos,pair_arcs,cur_pos),
        				//			poss,pos_cur_epm,found_epms,am_to_do_for_F,count_EPMs);

    					store_new_poss(pseudo_arcA,pseudo_arcB,false,
    					    		poss_L_LR(in_F,cur_max_tol,dummy_pos,pair_arcs,cur_pos),
    								poss,cur_epm,found_epms,am_to_do_for_F,count_EPMs);
    				}
    			}
    			assert(poss.first!=-1); // we found at least one possibility

    			// store the first possibility
    			//store_new_poss(pseudo_arcA,pseudo_arcB,true,poss,poss,pos_cur_epm,found_epms,am_to_do_for_F,count_EPMs);
    			store_new_poss(pseudo_arcA,pseudo_arcB,true,poss,poss,cur_epm,found_epms,am_to_do_for_F,count_EPMs);


    			// update current position
    			//EPM &cur_epm = found_epms.at(pos_cur_epm);
       			//pair_seqpos_t last_matched_pos = cur_epm.last_matched_pos();
    			pair_seqpos_t last_matched_pos = cur_epm->last_matched_pos();
    			cur_pos = pair_seqpos_t(last_matched_pos.first-1,last_matched_pos.second-1);
    		}

    		finished=true;

    		// search for next epm to process (epm that is not traced completely)
    		//for(;pos_cur_epm<found_epms.size();++pos_cur_epm){
    		for(;cur_epm!=found_epms.end();++cur_epm){

    			//pair_seqpos_t last_matched_pos = found_epms.at(pos_cur_epm).last_matched_pos();
    			pair_seqpos_t last_matched_pos = cur_epm->last_matched_pos();
    			if(!(F(last_matched_pos.first-1,last_matched_pos.second-1)==infty_score_t(0))){
    				finished=false;
    				cur_pos = pair_seqpos_t(last_matched_pos.first-1,last_matched_pos.second-1);
    				break;
    			}
    		}
    	}

    	// apply filtering method here, if we allow arcmatches with negative score (e.g. am-threshold is not used)
    	if(!no_add_filter){
    		apply_filter(found_epms);
    	}

    	if(debug_trace_F){
    		cout << "trace completed, fill missing parts..." << endl;
    	}

    	// all epms are traced completely
    	// -> fill the missing parts (arcmatches which have been jumped over)
    	if(recurse){ //just for debugging!
    		//preproc_fill_epm(am_to_do_for_F,pos_cur_epm,found_epms,count_EPMs,min_allowed_score);
    		preproc_fill_epm(am_to_do_for_F,cur_epm,found_epms,count_EPMs,min_allowed_score);
    	}

    	// check whether the EPM list doesn't contain duplicates
    	if(!count_EPMs){
    		assert(validate_epm_list(found_epms));
    	}
    }

    void ExactMatcher::apply_filter(epm_cont_t &found_epms){

    	//first sort the pattern Vectors of the EPMs and the arcmatches to do
		for(epm_it_t it = found_epms.begin(); it!= found_epms.end(); ++it){
			it->sort_patVec();
			it->sort_am_to_do();
		}

		// check for EPMs that are included in other EPMs
		for(epm_it_t epm1 = found_epms.begin(); epm1 != found_epms.end();){

			epm_it_t epm2 = epm1;
			++epm2; //compare to all other epms after cur_epm

			for(;epm2 != found_epms.end(); ++epm2){

				const EPM &bigger_epm  = (epm1->pat_vec_size()>epm2->pat_vec_size())? *epm1 : *epm2;
				const EPM &smaller_epm = (epm1->pat_vec_size()>epm2->pat_vec_size())? *epm2 : *epm1;

				// one EPM is included in another EPM,
				// we erase the one with the lower score (lower tolerance left)
				if(bigger_epm.includes_am(smaller_epm) && bigger_epm.includes(smaller_epm)){

					if(epm1->get_max_tol_left()>epm2->get_max_tol_left()){
						epm2->set_invalid();
					}
					else if(epm2->get_max_tol_left()>epm1->get_max_tol_left()){
						epm1->set_invalid();
					}
					//else: tolerance are equal -> both epms stay valid, compare with next epm
				}
			}
			// erase epm if it is invalid
			if(epm1->is_invalid()){
				found_epms.erase(epm1++);
			}
			else{
				++epm1;
			}
		}
    }

    // computes the suboptimal traceback through the L, G_A, G_AB and LR matrices
    // these matrices have to be recomputed
    void ExactMatcher::trace_LGLR_suboptimal(const Arc &a, const Arc &b,
    		score_t max_tol, epm_cont_t &found_epms, bool recurse, bool count_EPMs){

    	if(debug_trace_LGLR_subopt){
    		cout << "trace AGB suboptimal of am :" << a << "," << b << endl;
    		cout << "with tol left " << max_tol << endl;
    		cout << "D(a,b) " << D(a,b) << endl;
    	}

    	matpos_t cur_mat_pos = compute_LGLR(a,b,true); // recompute matrices L, G_A, G_AB and LR

    	matidx_t idx_i = cur_mat_pos.first;
    	matidx_t idx_j = cur_mat_pos.second;

    	if(debug_trace_LGLR_subopt){
    		print_matrices(a,b,40,40,true,true);
    		cout << "start traceback at pos " << cur_mat_pos << endl;
    	}

    	assert(D(a,b).is_finite());

    	ArcIdx idxA = a.idx();
    	ArcIdx idxB = b.idx();

    	const PairArcIdx no_am(bpsA.num_bps(),bpsB.num_bps());

    	found_epms.push_back(EPM());
    	epm_it_t cur_epm = found_epms.begin();

    	pair_seqpos_t seq_pos_to_be_matched(a.right(),b.right());
    	poss_L_LR poss(-1,(infty_score_t)0,matpos_t(0,0),no_am,seq_pos_to_be_matched);

    	// the map is used to store the traces for all arcmatches that are part of the trace for the current arcmatch
    	// map: key: ArcIdx, mapped value: pair of max_tol_left and the result (traced EPMs for the ArcIdx)
    	// this map is updated while tracing the current arcmatch
    	map_am_to_do_t map_am_to_do;

    	// check whether traceback can be started in matrix G_A
    	poss_L_LR pot_new_poss(in_G_A,(G_A(idx_i,idx_j)-D(a,b)+max_tol),
    			               cur_mat_pos,no_am,seq_pos_to_be_matched);
    	bool GA_matching = check_poss(a,b,pot_new_poss,poss,cur_epm, found_epms,map_am_to_do,count_EPMs);

    	// check whether traceback can be started in matrix G_AB
    	pot_new_poss = poss_L_LR(in_G_AB,(G_AB(idx_i,idx_j)-D(a,b)+max_tol),
               cur_mat_pos,no_am,seq_pos_to_be_matched);
    	bool GAB_matching = check_poss(a,b,pot_new_poss,poss,cur_epm, found_epms,map_am_to_do,count_EPMs);

    	// check whether traceback can be started in matrix LR
    	pot_new_poss = poss_L_LR(in_LR,(LR(idx_i,idx_j)-D(a,b)+max_tol),
				  cur_mat_pos,no_am,seq_pos_to_be_matched);
    	bool LR_matching = check_poss(a,b,pot_new_poss,poss,cur_epm, found_epms,map_am_to_do,count_EPMs);

    	// if traceback cannot be started in matrix LR, we test whether it can be started in matrix L
    	bool testL=false;
    	if(!LR_matching){
    		pot_new_poss = poss_L_LR(in_L,(L(idx_i,idx_j)-D(a,b)+max_tol),
					  cur_mat_pos,no_am,seq_pos_to_be_matched);
    		testL = check_poss(a,b,pot_new_poss,poss,cur_epm, found_epms,map_am_to_do,count_EPMs);


    	}

    	if(debug_trace_LGLR_subopt){
    		cout << "checked in_G_A: "<< GA_matching << endl;
    		cout << "checked in G_AB: " << GAB_matching << endl;
    		cout << "matching from LR? " << LR_matching << endl;
    		cout << "beginning in L " << testL << endl;
    	}

    	assert(poss.first!=-1); // we found at least one possibility

    	store_new_poss(a,b,true,poss,poss,cur_epm,found_epms,map_am_to_do,count_EPMs); // store first possibility


    	bool finished=false;

    	while(!finished){

    		// continue traceback until we end up at pos (0,0) in matrix L or LR
    		while(cur_epm->get_cur_pos()!=matpos_t(0,0) ||
    				(cur_epm->get_state()!=in_L && cur_epm->get_state()!=in_LR)){

    			matpos_t cur_mat_pos = cur_epm->get_cur_pos();

    			pos_type idx_i = cur_mat_pos.first;
    			pos_type idx_j = cur_mat_pos.second;

    			assert(idx_i>=1);
    			assert(idx_j>=1);

    			bool matrixLR =  cur_epm->get_state()==in_LR;

    			const ScoreMatrix &mat = matrixLR ? LR : L;

    			assert(mat(idx_i,idx_j).is_finite());

    			seq_pos_to_be_matched = sparse_trace_controller.get_pos_in_seq_new(idxA,idxB,cur_mat_pos);
    			matpos_t mat_pos_diag;

    			// sequential matching
    			if(seq_matching(idxA,idxB,cur_mat_pos,seq_pos_to_be_matched)){

    				mat_pos_diag = sparse_trace_controller.first_valid_mat_pos_before_with_tc(idxA,idxB,seq_pos_to_be_matched,a.left(),b.left());

    				score_t score_contr = cur_epm->get_max_tol_left()
       	       	       							  +score_for_seq_match()-mat(idx_i,idx_j).finite_value();

    				trace_seq_str_matching_subopt(a,b,score_contr,mat_pos_diag,seq_pos_to_be_matched,
    				    						no_am,poss,cur_epm,found_epms,map_am_to_do,count_EPMs);
    			}

    			// structural matching
    			for(ArcIdxVec::const_iterator itA=sparse_mapperA.valid_arcs_right_adj(idxA,idx_i).begin();
    					itA!=sparse_mapperA.valid_arcs_right_adj(idxA,idx_i).end();++itA){
    				for(ArcIdxVec::const_iterator itB=sparse_mapperB.valid_arcs_right_adj(idxB,idx_j).begin();
    						itB!=sparse_mapperB.valid_arcs_right_adj(idxB,idx_j).end();++itB){

    					const Arc &inner_a = bpsA.arc(*itA);
    					const Arc &inner_b = bpsB.arc(*itB);

    					if(score_for_am(inner_a,inner_b).is_neg_infty()) continue;

    					const PairArcIdx pair_arcs(*itA,*itB);

    					seq_pos_to_be_matched = pair_seqpos_t(inner_a.left(),inner_b.left());

    					mat_pos_diag = sparse_trace_controller.first_valid_mat_pos_before_with_tc(idxA,idxB,seq_pos_to_be_matched,a.left(),b.left());

    					assert(score_for_am(inner_a,inner_b).is_finite());

    					// score contribution without the score for the next matrix position
    					score_t score_contr = score_for_am(inner_a,inner_b).finite_value()
    					                      +score_for_stacking(a,b,inner_a,inner_b)
    					                      +cur_epm->get_max_tol_left()
    					                      -mat(idx_i,idx_j).finite_value();

    					trace_seq_str_matching_subopt(a,b,score_contr,mat_pos_diag,seq_pos_to_be_matched,
    					    						pair_arcs,poss,cur_epm,found_epms,map_am_to_do,count_EPMs);
    				}
    			}

    			assert(poss.first!=-1); // we found at least one possibility

    			// store the first possibility
    			store_new_poss(a,b,true,poss,poss,cur_epm,found_epms,map_am_to_do,count_EPMs);
    		}

    		assert(cur_epm->get_cur_pos()==matpos_t(0,0) &&
    		    	(cur_epm->get_state()==in_L || cur_epm->get_state()==in_LR));

    		finished=true;

    		//search for next epm to process (epm that is not at pos(0,0))
    		for(;cur_epm!=found_epms.end();++cur_epm){
    			if(cur_epm->get_cur_pos()!=matpos_t(0,0)){
    				finished=false;
    				break;
    			}
    		}
    	}

    	//apply filtering step
    	if(!no_add_filter){
    		apply_filter(found_epms);
    	}

    	// all epms are traced completely in the current am (at pos(0,0))
    	// -> fill the missing parts (arcmatches which have been jumped over)
    	if(recurse){ //just for debugging
    		//add_foundEPM is not called for LGLR Matrices
    		preproc_fill_epm(map_am_to_do,cur_epm,found_epms,false);
    	}

    	//sort the epms according to the tolerance left in ascending order
    	found_epms.sort();
    }

    // traces a sequential or structural match for the suboptimal traceback
    void ExactMatcher::trace_seq_str_matching_subopt(const Arc &a, const Arc &b, score_t score_contr,
        		matpos_t mat_pos_diag, pair_seqpos_t seq_pos_to_be_matched, const PairArcIdx &am,
        		poss_L_LR &poss, epm_it_t cur_epm, epm_cont_t &found_epms,
        		map_am_to_do_t &map_am_to_do, bool count_EPMs){

    	bool matrixLR =  cur_epm->get_state()==in_LR;

    	const ScoreMatrix &mat = matrixLR ? LR : L;

    	matidx_t idx_i_diag = mat_pos_diag.first;
    	matidx_t idx_j_diag = mat_pos_diag.second;

    	bool matching_in_cur_mat = false; // whether a matching in the current matrix is possible

    	poss_L_LR pot_new_poss(cur_epm->get_state(),
    	    				mat(idx_i_diag,idx_j_diag)+score_contr,mat_pos_diag,am,seq_pos_to_be_matched);

    	// check if matching can be continued in the current matrix
    	if(sparse_trace_controller.matching_without_gap_possible_with_tc(a.idx(),b.idx(),
    			mat_pos_diag,seq_pos_to_be_matched)){

    		if(debug_trace_LGLR_subopt) cout << "matching without gap possible " << endl;

    		matching_in_cur_mat = check_poss(a,b,pot_new_poss,poss,cur_epm, found_epms,map_am_to_do,count_EPMs);
    	}

    	if(matrixLR){ // if we are in matrix LR

    		if(!matching_in_cur_mat){ // check if matching can be directly continued in matrix L
    			pot_new_poss = poss_L_LR(in_L,L(idx_i_diag,idx_j_diag)+score_contr,mat_pos_diag,am,seq_pos_to_be_matched);
    			check_poss(a,b,pot_new_poss,poss,cur_epm, found_epms,map_am_to_do,count_EPMs);
    		}

    		// check if traceback can be continued in matrix G_A
    		pot_new_poss = poss_L_LR(in_G_A,G_A(idx_i_diag,idx_j_diag)+score_contr,mat_pos_diag,am,seq_pos_to_be_matched);
    		check_poss(a,b,pot_new_poss,poss,cur_epm, found_epms,map_am_to_do,count_EPMs);

    		// check if traceback can be continued in matrix G_AB
    		pot_new_poss = poss_L_LR(in_G_AB,G_AB(idx_i_diag,idx_j_diag)+score_contr,mat_pos_diag,am,seq_pos_to_be_matched);
    		check_poss(a,b,pot_new_poss,poss,cur_epm, found_epms,map_am_to_do,count_EPMs);
    	}
    }

    // checks whether the new possibility pot_new_poss is valid
    bool ExactMatcher::check_poss(const Arc &a, const Arc &b, const poss_L_LR &pot_new_poss,
    		poss_L_LR &poss, epm_it_t cur_epm, epm_cont_t &found_epms,
    		map_am_to_do_t &map_am_to_do, bool count_EPMs){

    	// the possibility is valid if the tolerance left is at least 0
    	if(pot_new_poss.second>=(infty_score_t)0){

    		if(pot_new_poss.first==in_G_A || pot_new_poss.first==in_G_AB){

    			// trace through the gap-matrices if we are in a gap state
    			trace_G_suboptimal(a,b,pot_new_poss,poss,cur_epm, found_epms,map_am_to_do,count_EPMs);
    		}

    		// otherwise store the new possibility
    		else{
    			store_new_poss(a,b,false,pot_new_poss,poss,cur_epm, found_epms,map_am_to_do,count_EPMs);
    		}
    		return true;
    	}
    	return false;
    }

    // stores the new possibility new_poss
    void ExactMatcher::store_new_poss(const Arc &a, const Arc &b, bool last_poss,
    		const poss_L_LR &new_poss, poss_L_LR &poss, epm_it_t cur_epm,
    		epm_cont_t &found_epms, map_am_to_do_t &map_am_to_do, bool count_EPMs){

    	assert(new_poss.first==in_L || new_poss.first==in_LR || new_poss.first==in_F);
    	assert(new_poss.second.is_finite());

    	// if it is the first possibility, we store it in poss and add it later to the
    	// epm (last_poss is true)
    	if(poss.first==-1){ poss = new_poss;}

    	else{

    		const score_t &max_tol = new_poss.second.finite_value();

    		// if it is not the last possibility, copy the current epm and add
    		// the subsequent extension to the copied epm and reset pointer
    		if(!last_poss){
    			found_epms.push_back(*cur_epm);
    			//cur_epm = &found_epms.back();
    			cur_epm = found_epms.end();
    			assert(!found_epms.empty());
    			--cur_epm;
    		}

    		// sequential match
    		if(new_poss.fourth == PairArcIdx(bpsA.num_bps(),bpsB.num_bps())){

    			const pair_seqpos_t &cur_pos_seq = new_poss.fifth;

    			if(new_poss.first==in_F || cur_pos_seq!=pair_seqpos_t(a.right(),b.right())){

    				if(debug_store_new_poss) cout << "store sequential match " << endl;

    				// store the sequence positions of the match
    				cur_epm->add(cur_pos_seq.first,cur_pos_seq.second,'.');

    				//else cur_epm->overwrite(cur_pos_seq.first,cur_pos_seq.second,'.',0);
    						// overwrite information when counting the EPMs
    						//-> use first position of vector as the storage for the last matched sequence position
    						// we need all traced EPMs for filtering
    			}
    		}

    		// structural match
    		else{

    			if(debug_store_new_poss) cout << "store structural match " << endl;

    			// adds the right and left ends of the arc match and
    			// stores the index of the arc match
    			const PairArcIdx &pair_arc_idx = new_poss.fourth;
    			const Arc &inner_a = bpsA.arc(pair_arc_idx.first);
    			const Arc &inner_b = bpsB.arc(pair_arc_idx.second);

    			//if(!count_EPMs)
    				cur_epm->add_am(inner_a,inner_b);
    			//else cur_epm->overwrite(inner_a.left(),inner_b.left(),'(',0);

    			cur_epm->store_am(inner_a,inner_b); //store arcmatch for subsequent traceback
    			// construct map that stores the result of each used
    			// arc match during the traceback
    			const el_map_am_to_do_t &new_mapped_el = el_map_am_to_do_t(max_tol,epm_cont_t());

    			// try to insert the new element in the map
    			pair<map_am_to_do_t::iterator,bool> result=map_am_to_do.insert(map_am_to_do_t::value_type(pair_arc_idx,new_mapped_el));

    			const bool &el_inserted=result.second; // whether element was successfully inserted
    			score_t &max_tol_stored = result.first->second.first;

    			// if inserted element already exists and the tolerance stored is smaller than the
    			// current tol, the tolerance that is stored in the map is updated
    			if((!el_inserted) && max_tol_stored<max_tol){
    				max_tol_stored=max_tol;
    			}
    		}

    		// update information of the current epm

    		cur_epm->set_cur_pos(new_poss.third);
    		cur_epm->set_state(new_poss.first);
    		cur_epm->set_max_tol_left(max_tol);

    		// reset poss for the next iteration if last_poss is true
    		if(last_poss){poss.first=-1;}
    	}
    }

	// traces through the G_A and G_B matrices for the suboptimal case
	void ExactMatcher::trace_G_suboptimal(const Arc &a, const Arc &b,
			const poss_L_LR &pot_new_poss, poss_L_LR &poss, epm_it_t cur_epm,
			epm_cont_t &found_epms, map_am_to_do_t &map_am_to_do,bool count_EPMs){

		if(debug_trace_G) cout << "trace G suboptimal " << endl;

		ArcIdx idxA = a.idx();
		ArcIdx idxB = b.idx();

		list<poss_in_G> poss_G;
		poss_G.push_back(poss_in_G(pot_new_poss.first,pot_new_poss.second,pot_new_poss.third)); // initialization

		while(!poss_G.empty()){

			poss_in_G &cur_poss = poss_G.front();
			infty_score_t max_tol = cur_poss.second;
			matidx_t idx_i = cur_poss.third.first;
			matidx_t idx_j = cur_poss.third.second;
			int cur_state = cur_poss.first;

			if(debug_trace_G) cout << "mat pos " << cur_poss.third << endl;

			switch(cur_state){

			case in_G_A:
			{

				assert(idx_i>0);

				if(G_A(idx_i,idx_j)-G_A(idx_i-1,idx_j)<=max_tol){
					// continue traceback in G_A
					if(debug_trace_G) cout << "G_A (1) " << endl;
					poss_G.push_back(poss_in_G(in_G_A,max_tol-(G_A(idx_i,idx_j)-G_A(idx_i-1,idx_j)),matpos_t(idx_i-1,idx_j)));
				}

				if(sparse_trace_controller.is_valid_idx_pos(idxA,idxB,matpos_t(idx_i-1,idx_j))
						&& G_A(idx_i,idx_j)-L(idx_i-1,idx_j)<=max_tol){
					// continue traceback in matrix L
					if(debug_trace_G) cout << "G_A (2) " << endl;
					poss_L_LR cur_poss(in_L,max_tol-(G_A(idx_i,idx_j)-L(idx_i-1,idx_j)),matpos_t(idx_i-1,idx_j),
							pot_new_poss.fourth,pot_new_poss.fifth);

					// check whether the gap is valid
					if(is_valid_gap(a,b,cur_poss)){
						if(debug_trace_G) cout << "store epm in gap case (1)" << endl;
						// store possibility
						store_new_poss(a,b,false,cur_poss,poss,cur_epm,found_epms,map_am_to_do,count_EPMs);
					}
				}
			}break;

			case in_G_AB:
			{
				assert(idx_j>0);

				if(G_AB(idx_i,idx_j)-G_AB(idx_i,idx_j-1)<=max_tol){
					// continue traceback in G_AB
					if(debug_trace_G) cout << "G_AB (1) " << endl;
					poss_G.push_back(poss_in_G(in_G_AB,max_tol-(G_AB(idx_i,idx_j)-G_AB(idx_i,idx_j-1)),matpos_t(idx_i,idx_j-1)));
				}

				if(G_AB(idx_i,idx_j)-G_A(idx_i,idx_j-1)<=max_tol){
					// continue traceback in G_A
					if(debug_trace_G) cout << "G_AB (2) " << endl;
					poss_G.push_back(poss_in_G(in_G_A,max_tol-(G_AB(idx_i,idx_j)-G_A(idx_i,idx_j-1)),matpos_t(idx_i,idx_j-1)));
				}

				if(sparse_trace_controller.is_valid_idx_pos(idxA,idxB,matpos_t(idx_i,idx_j-1)) &&
						G_AB(idx_i,idx_j)-L(idx_i,idx_j-1)<=max_tol){
					// continue traceback in L
					if(debug_trace_G) cout << "G_AB (3) " << endl;
					poss_L_LR cur_poss(in_L,max_tol-(G_AB(idx_i,idx_j)-L(idx_i,idx_j-1)),matpos_t(idx_i,idx_j-1),
							pot_new_poss.fourth,pot_new_poss.fifth);

					// check whether the gap is valid
					if(is_valid_gap(a,b,cur_poss)){
						if(debug_trace_G) cout << "store epm in gap case (2)" << endl;
						// store possibility
						store_new_poss(a,b,false,cur_poss,poss,cur_epm,found_epms,map_am_to_do,count_EPMs);
					}
				}
			}break;

			default:
			{
				cerr << "no gap state - something went wrong! " << endl;
			}break;

			}
			poss_G.pop_front(); // remove the current possibility from the list
		}
	}

	// checks whether an epm is maximally extended, i.e. if the gap is valid
    bool ExactMatcher::is_valid_gap(const Arc &a, const Arc &b,
    		const poss_L_LR &pot_new_poss){

    	if(debug_VG) cout << "is_valid_gap " << endl;

    	ArcIdx idxA = a.idx();
    	ArcIdx idxB = b.idx();

    	size_type num_posA = sparse_mapperA.number_of_valid_mat_pos(idxA);
    	size_type num_posB = sparse_mapperB.number_of_valid_mat_pos(idxB);

    	// the current position in the L matrix
    	matpos_t mat_pos = pot_new_poss.third;
    	matidx_t cur_idx_i = mat_pos.first;
    	matidx_t cur_idx_j = mat_pos.second;

    	// if the current matrix position in matrix L is in the last column or row, the EPM cannot
    	// be extended anymore
    	if(cur_idx_i == num_posA-1 ||
    	   cur_idx_j == num_posB-1){
    		if(debug_VG) cout << "last column or row in matrix L " << endl;
    		return true;
    	}

    	// the last pair of sequence positions that was matched from the right
    	const pair_seqpos_t &pos_left_LR_seq = pot_new_poss.fifth;

    	matpos_t idx_pos_right_G = sparse_trace_controller.first_valid_mat_pos_before_with_tc(idxA,
    			idxB,pos_left_LR_seq,a.left(),b.left());

    	matidx_t idx_i_right_G = idx_pos_right_G.first;
    	matidx_t idx_j_right_G = idx_pos_right_G.second;

    	matpos_t pos_right_G = matpos_t(idx_i_right_G,idx_j_right_G); //the right-most matrix position in the gap matrix

    	assert(cur_idx_i<=pos_right_G.first);
    	assert(cur_idx_j<=pos_right_G.second);

    	// length of the gap on the matrix level for sequence A
    	pos_type length_gapA = idx_i_right_G-cur_idx_i;
    	// length of the gap on the matrix level for sequence B
    	pos_type length_gapB = idx_j_right_G-cur_idx_j;

    	// if the length of the gap is 0 in either dimension of the matrix
    	// (i.e. either in the rows or the columns of the matrix is no gap when we compare
    	// the current matrix position (in matrix L) and the right-most position in the
    	// G-matrix), the EPM cannot be extended
    	if(length_gapA==0 || length_gapB==0){
    		if(debug_VG) cout << "gap of length 0 " << endl;
    		return true;
    	}

    	// the next diagonal matrix position from the left
    	matpos_t next_pos_from_left = matpos_t(cur_idx_i+1,cur_idx_j+1);

    	assert(next_pos_from_left.first<sparse_mapperA.number_of_valid_mat_pos(idxA) &&
    		   next_pos_from_left.second<sparse_mapperB.number_of_valid_mat_pos(idxB));

    	// the next pair of sequence positions from the left
    	pair_seqpos_t next_pos_from_left_seq = sparse_trace_controller.get_pos_in_seq_new(idxA,idxB,next_pos_from_left);

    	// last sequence position that was matched from the left
    	pair_seqpos_t pos_right_L_seq = sparse_trace_controller.get_pos_in_seq_new(idxA,idxB,pot_new_poss.third);

    	pair_seqpos_t pos_for_arcs_left = pair_seqpos_t(pos_right_L_seq.first+1,pos_right_L_seq.second+1);

    	//----------------------------------------------------------------------------------------------
    	// check for sequential extension on the right side
    	//----------------------------------------------------------------------------------------------

    	matpos_t mat_pos_diag =
    			sparse_trace_controller.first_valid_mat_pos_before_with_tc(idxA,idxB,pos_left_LR_seq,a.left(),b.left());

    	if(sparse_trace_controller.matching_without_gap_possible_with_tc(idxA,idxB,mat_pos_diag,pos_left_LR_seq)){

    		pair_seqpos_t pos_right_G_seq = sparse_trace_controller.get_pos_in_seq_new(idxA,idxB,pos_right_G);

    		if(seq_matching(idxA,idxB,pos_right_G,pos_right_G_seq) // matching nucleotides and unpaired
    		   && sparse_trace_controller.is_valid(pos_right_G_seq.first,pos_right_G_seq.second)){ // and valid

    			if(debug_VG) cout << "not maximally extended to the right sequentially " << endl;
    			return false;
    		}

    		//----------------------------------------------------------------------------------------------
    		// check for structural extension on the right side
    		//----------------------------------------------------------------------------------------------

    		for(ArcIdxVec::const_iterator itA=sparse_mapperA.valid_arcs_right_adj(idxA,idx_i_right_G).begin();
    				itA!=sparse_mapperA.valid_arcs_right_adj(idxA,idx_i_right_G).end();++itA){
    			for(ArcIdxVec::const_iterator itB=sparse_mapperB.valid_arcs_right_adj(idxB,idx_j_right_G).begin();
    					itB!=sparse_mapperB.valid_arcs_right_adj(idxB,idx_j_right_G).end();++itB){

    				const Arc &inner_a = bpsA.arc(*itA);
    				const Arc &inner_b = bpsB.arc(*itB);

    				// we enumerate all EPMs that cannot be extended while
    				// directly (!) - i.e. after one step -  improving the score
    				// problem: a lot of combinations might be enumerated, as an EPM might be extended in a multitude of ways
    				// while worsening the score -> second filter erases those EPMs: if one EPM is contained in another EPM, the
    				// one with the lower score is erased

    				if(score_for_am(inner_a,inner_b)<(infty_score_t)0) continue;

    				assert(sparse_trace_controller.is_valid(inner_a.left(),inner_b.left()));
    				assert(sparse_trace_controller.is_valid(inner_a.right(),inner_b.right()));

    				if(debug_VG) cout << "inner am " << inner_a << "," << inner_b << endl;
    				if(debug_VG) cout << "pos right L seq " << pos_right_L_seq << endl;

    				// if arc match fits into the gap, the epm is not maximally extended
    				if(inner_a.left()>pos_right_L_seq.first && inner_b.left()>pos_right_L_seq.second){

    					if(debug_VG) cout << " not maximally extended to the right structurally " << endl;
    					return false;
    				}
    			}
    		}
    	}

    	if(debug_VG) cout << "maximally extended to the right " << endl;

    	//----------------------------------------------------------------------------------------------
    	// check for sequential extension on the left side
    	//----------------------------------------------------------------------------------------------

    	if(sparse_trace_controller.matching_without_gap_possible_with_tc(idxA,idxB,mat_pos,next_pos_from_left_seq)
    			&& seq_matching(idxA,idxB,next_pos_from_left,next_pos_from_left_seq) // matching nucleotides and unpaired
    			&& sparse_trace_controller.is_valid(next_pos_from_left_seq.first,next_pos_from_left_seq.second) //valid
    			){

    		if(debug_VG) cout << "not maximally extended to the left sequentially " << endl;
    		return false;
    	}

    	if(debug_VG) cout << "maximally extended to the left sequentially " << endl;

    	//----------------------------------------------------------------------------------------------
    	// check for structural extension on the left side
    	//----------------------------------------------------------------------------------------------

    	for(ArcIdxVec::const_iterator itA=sparse_mapperA.valid_arcs_left_adj(a,pos_for_arcs_left.first).begin();
    			itA!=sparse_mapperA.valid_arcs_left_adj(a,pos_for_arcs_left.first).end();++itA){
    		for(ArcIdxVec::const_iterator itB=sparse_mapperB.valid_arcs_left_adj(b,pos_for_arcs_left.second).begin();
    				itB!=sparse_mapperB.valid_arcs_left_adj(b,pos_for_arcs_left.second).end();++itB){

    			const Arc &inner_a = bpsA.arc(*itA);
    			const Arc &inner_b = bpsB.arc(*itB);

    			if(score_for_am(inner_a,inner_b)<(infty_score_t)0) continue;

    			assert(sparse_trace_controller.is_valid(inner_a.left(),inner_b.left()));
    			assert(sparse_trace_controller.is_valid(inner_a.right(),inner_b.right()));

    			if(debug_VG) cout << "inner am " << inner_a << "," << inner_b << endl;
    			if(debug_VG) cout << "pos left LR seq " << pos_left_LR_seq << endl;

    			// if arc match fits into the gap, the epm is not maximally extended
    			if(inner_a.right()<pos_left_LR_seq.first && inner_b.right()<pos_left_LR_seq.second){
    				if(debug_VG) cout << "not maximally extended to the left structurally " << endl;
    				return false;
    			}
    		}
    	}
    	if(debug_VG) cout << "maximally extended to the left" << endl;

    	return true;
    }

    // preprocesses the filling of the missing parts of the arc matches of the epm
    void ExactMatcher::preproc_fill_epm(map_am_to_do_t &map_am_to_do, epm_it_t cur_epm,
    		epm_cont_t &found_epms,bool count_EPMs,score_t min_allowed_score){

    	// compute trace for all arc matches, that have been
    	// encountered while tracing the current position
    	// store all possible EPMs in the map map_am_to_do
    	for(map_am_to_do_t::iterator it = map_am_to_do.begin();
    			it!=map_am_to_do.end();++it){

    		const Arc &inner_a = bpsA.arc(it->first.first);
    		const Arc &inner_b = bpsB.arc(it->first.second);
    		if(debug_fill_epm && min_allowed_score!=-1){
    			cout << "\t recurse: trace am " << inner_a << ","
    				<< inner_b << " with tolerance " << it->second.first << endl;}

    		const score_t &tol = it->second.first;
    		epm_cont_t &epms = it->second.second; // the list of traced EPMs will be stored in the map
    		trace_LGLR_suboptimal(inner_a,inner_b,tol,epms,true,count_EPMs);
    	}

    	// fill the missing parts of the EPMs
    	// we only want to search through the original found_epms list as all newly
    	// inserted EPMs have the missing parts already filled, last_el_to_process is the last
    	// element that is processed
    	assert(found_epms.size()>0);
    	epm_it_t last_el_to_process = --found_epms.end();

    	for(epm_it_t cur_epm = found_epms.begin();cur_epm!=found_epms.end();++cur_epm){

    		if(!(cur_epm->number_of_am() == 0)){

    			if(!check_PPM()){return;}

    			vector<const EPM*> epms_to_insert;

    			assert(cur_epm->number_of_am()>0);

    			size_type number_of_am = cur_epm->number_of_am();
    			epms_to_insert.resize(number_of_am);

    			//max_tol_left_up_to_pos(vec_idx) gives the maximal tolerance that is left up to arc match vec_idx-1
    			vector<score_t> max_tol_left_up_to_pos;
    			max_tol_left_up_to_pos.resize(number_of_am+1);

    			// initialize the first entry in max_tol_left_up_to_pos with the tolerance left for the current epm
    			max_tol_left_up_to_pos[0]=cur_epm->get_max_tol_left();

    			size_type vec_idx=0;

    			fill_epm(map_am_to_do, vec_idx, max_tol_left_up_to_pos, epms_to_insert, min_allowed_score,
    			    				cur_epm, found_epms, count_EPMs);

    			if(!count_EPMs){
    				// insert the missing parts of the first possibility, not needed if just counting the EPMs
    				for(PairArcIdxVec::const_iterator arc_pairs = cur_epm->am_begin();
    				    	arc_pairs!=cur_epm->am_end();++arc_pairs){

    					const epm_cont_t &cur_epm_list = map_am_to_do.find(*arc_pairs)->second.second;

    					// make sure that the optimal solution is inserted
    					assert(map_am_to_do.find(*arc_pairs)->second.first == cur_epm_list.begin()->get_max_tol_left());

    					cur_epm->insert(*cur_epm_list.begin());
    				}
    			}

    			cur_epm->clear_am_to_do();
    			// the tolerance stays the same as we inserted only optimal solutions
    		}
    		// add the EPM at the current position pos_cur_epm to the PatternPairMap if we came from the F matrix
    		if(check_PPM() && min_allowed_score!=-1){
    			cur_epm->set_score(min_allowed_score+cur_epm->get_max_tol_left());
    			add_foundEPM(*cur_epm,count_EPMs);
    		}

    		// the last element that needs to be processed is reached -> finished
    		if(cur_epm == last_el_to_process){
    			break;
    		}
    	}
    }

    // fills the missing parts of the arc matches of the epm
    void ExactMatcher::fill_epm(const map_am_to_do_t &map_am_to_do, size_type vec_idx,
    		vector<score_t> &max_tol_left_up_to_pos, vector<const EPM*> &epms_to_insert,
    		score_t min_score, epm_it_t cur_epm, epm_cont_t &found_epms,bool count_EPMs){

    	assert(cur_epm->number_of_am()>0);
    	assert(vec_idx<cur_epm->number_of_am());

    	// arc match that is filled in the current epm
    	const PairArcIdx &cur_arcs_idx =  cur_epm->get_am(vec_idx);

    	map_am_to_do_t::const_iterator res = map_am_to_do.find(cur_arcs_idx);
    	assert(res!=map_am_to_do.end());
    	const epm_cont_t &cur_epm_list = res->second.second; // corresponding epm list of current arc match

    	const score_t &tol_traced_for_cur_am = res->second.first; // tolerance for which the current arc match was traced

    	for(epm_cont_t::const_iterator epm_it = cur_epm_list.begin();epm_it!=cur_epm_list.end();++epm_it){

    		// maximal number of elements for the list of EPMs reached
    		if(!check_PPM()){return;}

    		// tolerance that is required for the current epm of the current arc match
    		score_t tol_required_for_cur_am = tol_traced_for_cur_am - epm_it->get_max_tol_left();

    		// maximal tolerance left after taking into account the current arc match
    		score_t max_tol_left=max_tol_left_up_to_pos[vec_idx] - tol_required_for_cur_am;

    		// not valid possibility as the maximal tolerance is exceeded
    		// all subsequent epms in cur_epm_list have a lower tolerance left (epm list is sorted in descending order)
    		// -> we don't need to look at these possibilities
    		if(max_tol_left < 0){break;}

    		// store a pointer to the current epm in the current arc match such that
    		// one can insert it later into the current epm
    		epms_to_insert.at(vec_idx) = &(*epm_it);

    		// update maximal tolerance left up to pos vec_idx+1
    		max_tol_left_up_to_pos[vec_idx+1]=max_tol_left;

    		// if we haven't filled all arc matches, we go to the next arc match indexed by vec_idx+1 in the current epm
    		if(vec_idx+1<cur_epm->number_of_am()){

    			size_type next_vec_idx = vec_idx+1;
    			fill_epm(map_am_to_do, next_vec_idx, max_tol_left_up_to_pos,
    			    					epms_to_insert, min_score, cur_epm, found_epms, count_EPMs);
    		}
    		else{ // if all arc matches are filled

    			if(cur_epm->get_first_insertion()){
    				// first insertion, we skip this possibility and insert it later
    				cur_epm->set_first_insertion(false);
    			}

    			// if this is not the first insertion for the current epm
    			else{

    				// copy the current epm
    				found_epms.push_back(*cur_epm);

    				if(!count_EPMs){
    					// insert the parts for the missing arc matches, not needed if just counting EPMs
    					for(vector<const EPM*>::const_iterator epm_to_insert = epms_to_insert.begin();
    							epm_to_insert!=epms_to_insert.end();++epm_to_insert){
    						found_epms.back().insert(**epm_to_insert);
    					}
    				}

    				found_epms.back().set_max_tol_left(max_tol_left); // update tolerance left
    				found_epms.back().clear_am_to_do(); // delete arc matches to do

    				if(min_score!=-1 && check_PPM()){ // we came from the F-matrix
    					found_epms.back().set_score(min_score+max_tol_left); // set the final score of the epm
    					add_foundEPM(found_epms.back(),count_EPMs); // store epm also in the patternPairMap
    				}
    			}
    		}
    	}
    }

    // ---------------------------------------------------------------------------------------------------------
    // for debugging

    // print the matrices in the condensed form
    void ExactMatcher::print_matrices(const Arc &a, const Arc &b, size_type offsetA,size_type offsetB,bool suboptimal,bool add_info){
    	size_type num_posA = sparse_mapperA.number_of_valid_mat_pos(a.idx());
    	size_type num_posB = sparse_mapperB.number_of_valid_mat_pos(b.idx());
    	if(offsetA>num_posA){offsetA=num_posA;}
    	if(offsetB>num_posB){offsetB=num_posB;}
    	cout << endl;
    	cout << "am " << a << "," << b << endl;
    	cout << "number of pos A " << num_posA << endl;
    	cout << "number of pos B " << num_posB << endl;
    	cout << "L" << endl;
    	assert(num_posA>=offsetA);
    	assert(num_posB>=offsetB);
    	for(size_type i=0;i<offsetA;++i){
    		for(size_type j=0;j<offsetB;++j){
    			cout << L(i,j) << " ";
    		}
    		cout << endl;
    	}
    	cout << endl;
    	cout << "G_A" << endl;
    	for(size_type i=0;i<offsetA;++i){
    		for(size_type j=0;j<offsetB;++j){
    			cout << G_A(i,j) << " ";
    		}
    		cout << endl;
    	}
    	cout << endl;
    	if(suboptimal){
    		cout << "G_AB" << endl;
    		for(size_type i=0;i<offsetA;++i){
    			for(size_type j=0;j<offsetB;++j){
    				cout << G_AB(i,j) << " ";
    			}
    			cout << endl;
    		}
    		cout << endl;
    	}
    	cout << "LR" << endl;
    	for(size_type i=0;i<offsetA;++i){
    		for(size_type j=0;j<offsetB;++j){
    			cout << LR(i,j) << " ";
    		}
    		cout << endl;
    	}
    	cout << endl;

    	if(add_info){
    		seqpos_t seq_pos;
    		for(size_type k=0;k<4;++k){
    			if(k==0 || k==1){
    				cout << "A: ";
    				for(size_type i=0;i<offsetA;++i){
    					seq_pos = sparse_mapperA.get_pos_in_seq_new(a.idx(),i);
    					if(k==0) cout << seq_pos << " ";
    					if(k==1) cout << seqA[seq_pos][0] << " ";
    				}
    				cout << endl;
    			}
    			else if(k==2 || k==3){
    				cout << "B: ";
    				for(size_type i=0;i<offsetB;++i){
    					seq_pos = sparse_mapperB.get_pos_in_seq_new(b.idx(),i);
    					if(k==2) cout << seq_pos << " ";
    					if(k==3) cout << seqB[seq_pos][0] << " ";
    				}
    				cout << endl;
    			}
    		}
    		cout << "valid pos: " << endl;
    		//print info on valid positions
    		for(size_type i=0;i<offsetA;++i){
    			for(size_type j=0;j<offsetB;++j){
    				cout << ((sparse_trace_controller.is_valid_idx_pos(a.idx(),b.idx(),matpos_t(i,j))) ? "o " : "x ");
    			}
    			cout << endl;
    		}
    		cout << endl;

    	}
    }

    // checks whether an epm is valid, i.e. only one gap per arc match etc.
    bool ExactMatcher::validate_epm(const EPM &epm_to_test){

    	EPM::pat_vec_t::size_type pat_vec_size = epm_to_test.pat_vec_size();

    	if(pat_vec_size==0){
    		cout << "empty epm " << endl;
    		return true;
    	}

    	for(EPM::pat_vec_t::size_type i =0;i<epm_to_test.pat_vec_size();++i){

    		EPM::el_pat_vec cur_el = epm_to_test.pat_vec_at(i);

    		//two matched positions in the EPMs have the same nucleotide
    		if((!inexact_struct_match || cur_el.third=='.') && !nucleotide_match(cur_el.first,cur_el.second)){
    			cerr << "two matched positions have different nucleotides " << endl;
    			return false;
    		}

    		//check whether all matched positions are valid due to the TraceController
    		if(!sparse_trace_controller.is_valid(cur_el.first,cur_el.second)){
    			cerr << "not all positions are valid (TraceController) " << endl;
    			return false;
    		}

    		//check whether both patVecs are ascending
    		if(i<pat_vec_size-1 && (cur_el.first>=epm_to_test.pat_vec_at(i+1).first
    				|| cur_el.second>=epm_to_test.pat_vec_at(i+1).second)){
    			cerr << "pattern Vecs are not ascending " << endl;
    			return false;
    		}

    	}

    	//validate connectivity of the epm
    	for(int k=0;k<2;++k){

    		std::vector<pair<pos_type,pos_type> > arcmatches_to_validate;
    		bool gap = true;
    		arcmatches_to_validate.push_back(pair<pos_type,pos_type>(0,pat_vec_size-1));

    		while(arcmatches_to_validate.size()!=0){

    			pair<pos_type,pos_type> part_under_am = arcmatches_to_validate.back();
    			arcmatches_to_validate.pop_back();
    			if(part_under_am != pair<pos_type,pos_type>(0,pat_vec_size-1)) gap=false; //in the F matrix no gap is allowed

    			//go over the part under the am (including the right end!)
    			for(pos_type i=part_under_am.first;i<=part_under_am.second;++i){

    				EPM::el_pat_vec cur_pat_vec = epm_to_test.pat_vec_at(i);
    				unsigned int cur_el = (k==0) ? epm_to_test.pat_vec_at(i).first : epm_to_test.pat_vec_at(i).second;

    				unsigned int el_before=0;
    				if(i>0)	el_before = (k==0) ? epm_to_test.pat_vec_at(i-1).first : epm_to_test.pat_vec_at(i-1).second;

    				if(cur_pat_vec.third=='.' || cur_pat_vec.third==')'){

    					if(i>0 && (el_before+1!=cur_el)){
    						if(gap){ cerr << "more than one gap in EPM (1) " << endl; return false;}
    						gap=true;
    					}

    				}
    				else if(cur_pat_vec.third=='('){

    					pos_type pos_after_left_end = i+1; //the first position that needs to be validated of the inner am

    					//check validity for '('
    					if(i>0 && (el_before+1!=cur_el)){
    						if(gap){cerr << "more than one gap in EPM (2) " << endl; return false;}
    						gap=true;
    					}

    					int balance = 1;

    					while(balance!=0){ //find corresponding closing bracket

    						++i;
    						assert(i<epm_to_test.pat_vec_size());
    						if(epm_to_test.pat_vec_at(i).third=='(') ++balance;
    						if(epm_to_test.pat_vec_at(i).third==')') --balance;
    					} // i is the position of the corresponding ')' bracket

    					//if there are positions to check in the inner arcmatch, we store the inner arcmatch to check later,
    					//including the position of the ')'
    					if(i>=pos_after_left_end) arcmatches_to_validate.push_back(pair<pos_type,pos_type>(pos_after_left_end,i));

    					//after incrementation of the for-loop, the next position to be checked is the one after the ')'
    				}
    			}
    		}
    	}
    	return true;
    }

    // checks the validity of the epm list, i.e. that no epm is contained multiple times
    bool ExactMatcher::validate_epm_list(epm_cont_t &found_epms){

    	if(found_epms.size()>10000) cout << "validate epm list " << found_epms.size() << endl;

    	//int counter=0;

    	for(epm_cont_t::const_iterator cur_epm = found_epms.begin();cur_epm!=found_epms.end();++cur_epm){

    		//go through all epms from the current epm on
    		epm_cont_t::const_iterator it = cur_epm;

    		++it; //compare to all other epms after cur_epm
    		bool equal;

    		for(;it!=found_epms.end();++it){
    			if(cur_epm->pat_vec_size() == it->pat_vec_size()){
    				equal = true;
    				EPM::pat_vec_t::const_iterator it2 = it->begin();
    				for(EPM::pat_vec_t::const_iterator it1 = cur_epm->begin();
    						it1 != cur_epm->end();++it1,++it2){
    					if(!(it1->first==it2->first && it1->second == it2->second && it1->third == it2->third)){
    						equal=false;
    					}
    				}
    				if(equal) return false;
    			}
    		}
    	}
    	return true;
    }


    //--------------------------------------------------------------------------
    // class PatternPair
    //    is able to manage an EPM, consists of 2 singlepatterns, one in each RNA
    //--------------------------------------------------------------------------
    void PatternPair::resetBounds()
    {
	insideBounds.clear();
    }

    void PatternPair::setOutsideBounds(intPPair myPPair)
    {
	outsideBounds = myPPair;
    };

    void PatternPair::addInsideBounds(intPPair myPPair)
    {
	insideBounds.push_back(myPPair);
    };

    void PatternPair::setEPMScore(int myScore)
    {
	score = myScore;
    };

    //const string& PatternPair::get_struct() const
   // {
	//return structure;
    //};

    //--------------------------------------------------------------------------
    // class PatternPairMap
    //    is able to manage a set of PatternPairs(EPMs), each with 2 SinglePatterns
    //--------------------------------------------------------------------------
    PatternPairMap::PatternPairMap()
    {
	idMap.clear();
	patternList.clear();
	patternOrderedMap.clear();
	minPatternSize = 100000;
    }

    PatternPairMap::~PatternPairMap()
    {
	idMap.clear();
	int size= patternList.size();
	for(int i=0; i<size; i++){
	    delete patternList.front();
	    patternList.pop_front();
	}
	patternList.clear();
	patternOrderedMap.clear();
    }

    void PatternPairMap::add(const string& id,
			     const SinglePattern& first,
			     const SinglePattern& second,
			     const string& structure,
			     int score
			     )
    {
	PatternPair* p= new PatternPair(id,first,second,structure,score);
	SelfValuePTR myP = SelfValuePTR(p);
	patternList.push_back(myP);
	idMap.insert(make_pair(id,myP));
	if (p->getSize() < minPatternSize)  { minPatternSize = p->getSize(); }
    }

    void PatternPairMap::add(const SelfValuePTR value)
    {
	SelfValuePTR myP = SelfValuePTR(new PatternPair(*value));
	patternList.push_back(myP);
	idMap.insert(make_pair(value->getId(),myP));
	if (myP->getSize() < minPatternSize)  { minPatternSize = myP->getSize(); }
    }

    void  PatternPairMap::makeOrderedMap()
    {
	patternOrderedMap.clear();
	for(patListITER i = patternList.begin();i!=patternList.end();++i)
	    {
		patternOrderedMap.insert(make_pair((*i)->getSize(),*i));
	    }
    }

    void PatternPairMap::updateFromMap()
    {
	if (!patternOrderedMap.empty())
	    {
		idMap.clear();
		patternList.clear();
		for (orderedMapITER i=patternOrderedMap.begin();i!=patternOrderedMap.end();++i)
		    {
			add(i->second);
		    }
	    }
    }
    const PatternPair& PatternPairMap::getPatternPair(const string& id)const
    {
	return *(idMap.find(id)->second);
    }

    const    PatternPairMap::SelfValuePTR  PatternPairMap::getPatternPairPTR(const string& id)const
    {
	return (idMap.find(id)->second);
    }

    const PatternPairMap::patListTYPE& PatternPairMap::getList()const
    {
	return patternList;
    }
    const PatternPairMap::orderedMapTYPE& PatternPairMap::getOrderedMap() const
    {
	return patternOrderedMap;
    }

    PatternPairMap::orderedMapTYPE& PatternPairMap::getOrderedMap2()
    {
	return patternOrderedMap;
    }

    const int PatternPairMap::size() const
    {
	return idMap.size();
    }

    int  PatternPairMap::getMapBases()
    {
	int bases = 0;
	for(patListITER i = patternList.begin();i!=patternList.end();++i)
	    {
		bases += (*i)->getSize();
	    }
	return bases;
    }

    int  PatternPairMap::getMapEPMScore()
    {
	int EPMscore = 0;
	for(patListITER i = patternList.begin();i!=patternList.end();++i)
	    {
		EPMscore += (*i)->getEPMScore();
	    }
	return EPMscore;
    }

    std::ostream &operator << (std::ostream &out, const PatternPairMap::patListTYPE &pat_pair_list){
    	size_type i=0;
    	out << "epm_id\t score\t structure\t positions" << endl;
    	for(PatternPairMap::patListCITER it = pat_pair_list.begin(); it != pat_pair_list.end();++it,++i){
    		const PatternPair &pat_pair = **it;
    		out << i << "\t" << pat_pair.getScore() << "\t" << pat_pair.get_struct() <<  "\t";
    		const intVec &pat1 = pat_pair.getFirstPat().getPat();
    		const intVec &pat2 = pat_pair.getSecPat().getPat();

    		assert(pat1.size()==pat2.size());
    		intVec::const_iterator it_pat1 = pat1.begin();
    		intVec::const_iterator it_pat2 = pat2.begin();
    		for(; it_pat1 != pat1.end(), it_pat2 != pat2.end(); ++it_pat1, ++it_pat2){
    			out << *it_pat1 <<  ":" << *it_pat2 << " ";
    		}
    		out << std::endl;
    	}
    	return out;
    }

    LCSEPM::~LCSEPM()
    {
	//cout << endl << " execute destructor..." << endl;

	EPM_Table2.clear();
	// todo: delete pointers in EPM_table
	holeOrdering2.clear();
    }

    void    LCSEPM::calculateLCSEPM()
    {
	cout << " LCSEPM preprocessing..."  <<endl;
	cout << "     found #EPMs = " << patterns.size() << endl;
	cout << "    min EPM size = "<< patterns.getMinPatternSize()<< endl;
 	preProcessing();
	cout << " LCSEPM calculate holes..."  <<endl;
	cout << "   holes to calculate = " << holeOrdering2.size() << endl;
	calculateHoles3();
	cout << " LCSEPM calculate outmost D_rec..."  <<endl;
	int i = 1;
	int k = 1;
	vector < vector<int> > last_vec;
	int LCSEPMscore = D_rec2(i,seqA.length(),k,seqB.length(),last_vec,false);
	cout << "    Score LCS-EPM: "<< LCSEPMscore <<endl;
	cout << " LCSEPM calculate traceback..."  <<endl;
	calculateTraceback2(i,seqA.length(),k,seqB.length(),last_vec);
	int LCSEPMsize = matchedEPMs.getMapBases();
	cout << "    #EPMs: "<< matchedEPMs.size() << " / matched Bases: "<< LCSEPMsize <<endl;
    }

    void    LCSEPM::calculatePatternBoundaries(PatternPair*   myPair)
    {
	const vector<unsigned int>& myPatStr1 = myPair->getFirstPat().getPat();
	const vector<unsigned int>& myPatStr2 = myPair->getSecPat().getPat();

	myPair->resetBounds();

	for (unsigned int k=1;k < (myPatStr1.size());++k)
	    {
		if ( (myPatStr1[k]-patterns.getMinPatternSize() > myPatStr1[k-1])  &&
		     (myPatStr2[k]-patterns.getMinPatternSize() > myPatStr2[k-1]) ) {
		    myPair->addInsideBounds(std::make_pair(make_pair(myPatStr1[k-1],myPatStr1[k]),make_pair(myPatStr2[k-1],myPatStr2[k])));
		}
	    }

	// insert global min/max of the pattern
	myPair->setOutsideBounds(make_pair(make_pair(myPatStr1.front(),myPatStr1.back()),make_pair(myPatStr2.front(),myPatStr2.back())));
    }

    void LCSEPM::preProcessing()
    {
	// set EPM_Table size
	EPM_Table2.resize(seqA.length()+1);
        for (unsigned int i = 0; i < EPM_Table2.size();++i)
	    EPM_Table2[i].resize(seqB.length()+1);

	for (PatternPairMap::patListCITER myPair = patterns.getList().begin(); myPair != patterns.getList().end(); ++myPair)
	    {
		calculatePatternBoundaries(*myPair);

		// add EPM to EPM_table
		EPM_Table2[(*myPair)->getOutsideBounds().first.second][(*myPair)->getOutsideBounds().second.second].push_back(*myPair);

		// add all inside Holes from current EPM to holeOrdering multimap, sorted by holes size and exact position
		for(IntPPairCITER h = (*myPair)->getInsideBounds().begin(); h != (*myPair)->getInsideBounds().end(); ++h)
		    {
			// insert hole in multimap
			intPPairPTR myH = &(*h);
			holeOrdering2.insert(make_pair(myH,*myPair));
		    }
	    }
    }


    int LCSEPM::D_rec2(const int& i,const  int& j,const int& k,const int& l,vector < vector<int> >& D_h,const bool debug)
    {

	// initialize D_h matrix with 0
	D_h.clear();
	D_h.resize(j - i + 2);
	for (unsigned int a = 0; a < D_h.size();++a)
	    D_h[a].resize(l - k + 2,0);

<<<<<<< HEAD
	for(int j_1 = 1; j_1 < (j-i+2); ++j_1)
	    for (int l_2 = 1; l_2 < (l-k+2); ++l_2)
=======
	assert(i<=j);
	assert(k<=l);

	for(unsigned int j_1 = 1; j_1 < size_t(j-i+2); ++j_1)
	    for (unsigned int l_2 = 1; l_2 < size_t(l-k+2); ++l_2)
>>>>>>> 7afbbc93
		{
		    if (debug==true){
			//	cout << "debug " << j_1 << "," << l_2 << endl;
		    }
		    // check if EPMs ending at current position
		    if (EPM_Table2[i + j_1-1][k + l_2-1].size() == 0)
			{
			    D_h[j_1][l_2] = (D_h[j_1-1][l_2]>D_h[j_1][l_2-1])? D_h[j_1-1][l_2]:D_h[j_1][l_2-1] ;
			    // bug in old version? this is new: - No!
			    //D_h[j_1][l_2] = max3(D_h[j_1-1][l_2],D_h[j_1][l_2-1],D_h[j_1-1][l_2-1]) ;
			}
		    else
			{
			    // get list of all EPMS ending at current pos
			    vector<PatternPairMap::SelfValuePTR> EPM_list = EPM_Table2[i + j_1-1][k + l_2-1];
			    int maxScore = 0;

			    // iterate over all EPMS to get best score
			    for (vector<PatternPairMap::SelfValuePTR>::iterator myIter = EPM_list.begin(); myIter < EPM_list.end(); ++myIter){

				//cout << i+j_1-1 << "," << k+l_2-1 << " patid: " <<  (*myIter)->getId() << endl;

				int pos_before_EPM_Str1 = (*myIter)->getOutsideBounds().first.first  - i;
				int pos_before_EPM_Str2 = (*myIter)->getOutsideBounds().second.first - k;

				int	score_EPM = 0;

				// check if EPM fits into cuurent hole
				if ((pos_before_EPM_Str1 >= 0) && (pos_before_EPM_Str2 >= 0)){
				    score_EPM = D_h[pos_before_EPM_Str1][pos_before_EPM_Str2] + (*myIter)->getScore();
				    //cout << (*myIter)->getId() << " FITS - EPM max score "<< score_EPM << " before " << pos_before_EPM_Str1+i <<","<< pos_before_EPM_Str2+k << " " << D_h[pos_before_EPM_Str1][pos_before_EPM_Str2] <<  endl;
				}


				if (score_EPM > maxScore) { maxScore = score_EPM; }
				//cout << (*myIter)->getId() << " EPM max score "<< score_EPM << " before " << pos_before_EPM_Str1+i <<","<< pos_before_EPM_Str2+k <<  endl;
			    }
			    //cout << "score hole max "<< maxScore << endl;
			    D_h[j_1][l_2] = max3(maxScore,D_h[j_1-1][l_2],D_h[j_1][l_2-1]);
			}

		}
	return (D_h[j - i + 1][l - k + 1]);
    }


    void LCSEPM::calculateHoles3()
    {
	intPPairPTR lastHole 			= NULL;
	//PatternPairMap::SelfValuePTR lastEPM 	= NULL;
	int lastHoleScore 			= 0;
	int skippedHoles			= 0;
	for (HoleMapCITER2 t = holeOrdering2.begin();t != holeOrdering2.end();++t)
	    {
		// check if current hole is exactly teh same as last hole
		// then we do not need to calculate again the same hole
		// ordering of "holeOrdering" ensures that similar holes are next to each other
		if ((lastHole == NULL) || (lastHole->first.first   != (*t).first->first.first) ||
		    (lastHole->first.second  != (*t).first->first.second) ||
		    (lastHole->second.first  != (*t).first->second.first) ||
		    (lastHole->second.second != (*t).first->second.second) ) {

		    //cout << endl << (*t).second->getId() << endl <<  " new current hole " << (*t).first->first.first << "," << (*t).first->first.second;
		    //cout << " - " << (*t).first->second.first << "," << (*t).first->second.second << endl;
		    //cout << "score old " << (*t).second->getScore() << " " << (*t).second->get_struct() << endl;

		    // calculate best score of hole
		    bool deb=false;
		    vector < vector<int> > vec;
		    int holeScore = D_rec2((*t).first->first.first+1,(*t).first->first.second-1,(*t).first->second.first+1,(*t).first->second.second-1,vec,deb);
		    (*t).second->setEPMScore(	(*t).second->getScore() + holeScore );

		    //cout << "score new " << (*t).second->getScore() << endl;
		    
		    lastHole = (*t).first;
		    //lastEPM = (*t).second;
		    lastHoleScore = holeScore;
		} else{
		    // add score of last hole to current EPM
		    (*t).second->setEPMScore((*t).second->getScore() + lastHoleScore);
		    skippedHoles++;
		    //cout << endl << (*t).second->getId() << endl <<  " new current hole " << (*t).first->first.first << "," << (*t).first->first.second;
		    //cout << " - " << (*t).first->second.first << "," << (*t).first->second.second <<  " " << (*t).second->get_struct() << endl;
		    //cout << "score:"<< lastHoleScore << "-"<< (*t).second->getEPMScore() << "-" << (*t).second->getScore() << " - current hole is same as last hole. skip!" << endl;
		}
	    }
	cout << "   skipped holes = " << skippedHoles << endl;
    }


    void LCSEPM::calculateTraceback2(const int i,const  int j,const int k,const int l,vector < vector<int> > holeVec)
    {
	int j_1 = holeVec.size()-1;
	int l_2 = holeVec[0].size()-1;

	while ((j_1 >= 1)&&(l_2 >= 1) && (holeVec[j_1][l_2]>0) )
	    {
		//cout << "traceback " << i+j_1-1 <<","<< k+l_2-1 << " score: "<<holeVec[j_1][l_2] << endl;
		if (holeVec[j_1][l_2-1] == holeVec[j_1][l_2])
		    --l_2;
		else
		    if (holeVec[j_1-1][l_2] == holeVec[j_1][l_2])
			--j_1;
		    else
			{
			    // get all EPMs which end at (i + j_1-1,k + l_2-1)
			    vector<PatternPairMap::SelfValuePTR> EPM_list = EPM_Table2[i + j_1-1][k + l_2-1];


			    // over all EPMs which end at (i+j_1-1,k+l_2-1)
			    for (vector<PatternPairMap::SelfValuePTR>::iterator myIter = EPM_list.begin(); myIter < EPM_list.end(); ++myIter){
				//cout << "here " << (*myIter)->getId() << endl;

				// check if current EPM fits inside current hole
				int x1 = (*myIter)->getOutsideBounds().first.first - i;
				int x2 = (*myIter)->getOutsideBounds().second.first - k;
				if  ( ( x1 >= 0 ) && ( x2 >= 0)){
				    // check score

				    //cout << "(j_1,l_2)=(" << j_1<< "," << l_2 <<")  "<< i <<","<< j << "-" << k << "," << l << "  outsidebounds first " <<  (*myIter)->getOutsideBounds().first.first << "," << (*myIter)->getOutsideBounds().second.first << endl;
				    //cout << "score (j1,l2)="<< holeVec[j_1][l_2] << " score=" << (*myIter)->getScore() << "  EPM_score=" << (*myIter)->getEPMScore() << " before="<<holeVec[(*myIter)->getOutsideBounds().first.first-1][(*myIter)->getOutsideBounds().second.first-1];
				    //cout << " " << (*myIter)->getOutsideBounds().first.first-1 << "," << (*myIter)->getOutsideBounds().second.first-1<< endl;
				    int check = (*myIter)->getScore() + holeVec[x1][x2];
				    if (holeVec[j_1][l_2] == check){

					// add current EPM to traceback
					//cout << "added traceback EPM "<< (*myIter)->getId() << endl;
					matchedEPMs.add( *myIter );

					// recurse with traceback into all holes of best EPM
					for(IntPPairCITER h = (*myIter)->getInsideBounds().begin(); h != (*myIter)->getInsideBounds().end(); ++h)
					    {
						vector < vector<int> > tmpHoleVec;
						tmpHoleVec.clear();
						//cout << (*myIter)->getId() << " D_rec2 hole " << (*h).first.first+1 << "," << (*h).first.second-1 << "-" << (*h).second.first+1 << "," << (*h).second.second-1 << endl;
						int sc = D_rec2((*h).first.first+1,(*h).first.second-1,(*h).second.first+1,(*h).second.second-1,tmpHoleVec,true);
						// call traceback only if there is an EPM within hole
						//cout << (*myIter)->getId() << "score "<< sc << " " << (*h).first.first+1 << "," << (*h).first.second-1 << "-" << (*h).second.first+1 << "," << (*h).second.second-1 << " hole traceback..." << endl;
						if (sc > 0) {
						    calculateTraceback2((*h).first.first+1,(*h).first.second-1,(*h).second.first+1,(*h).second.second-1,tmpHoleVec);
						}
					    }
					// jump with traceback to position before EPM
					j_1 = ( (*myIter)->getOutsideBounds().first.first ) - i;
					l_2 = ( (*myIter)->getOutsideBounds().second.first) - k;
					break;
				    }
				} // if EPM fits hole
			    } // for

			}
	    }
    }

    char* LCSEPM::getStructure(PatternPairMap& myMap, bool firstSeq, int length)
    {
	char* s= (char*) space(sizeof(char) * (length+1));
	for(int i= 0; i<length; i++)
	    s[i]='.';
	intVec patternVec;
	string structure;
	char x;
	for (PatternPairMap::patListCITER i=myMap.getList().begin();i != myMap.getList().end();++i)
	    {
		if(firstSeq)
		    patternVec= (*i)->getFirstPat().getPat();
		else patternVec= (*i)->getSecPat().getPat();
		structure= (*i)->get_struct();
		for(int j= 0; j<(int)patternVec.size(); j++)
		    {
			if(structure[j]=='(')
			    x= '(';
			else if(structure[j]==')')
			    x= ')';
			else 
			    x= '.';
			s[patternVec[j]-1]= x;
		    }
    
	    }
	return s;
    }
    void LCSEPM::MapToPS(const string& sequenceA, const string& sequenceB, PatternPairMap& myMap, const string& file1, const string& file2)
    {
	string func_str="\
   /drawpattern {\n\
      /Panz pattern length def\n\
      0 1 pattern length 1 sub {\n\
         /i exch def\n\
         pattern i get\n\
         newpath\n\
         {\n\
            1 Panz div i mul 0 add 1 1 sethsbcolor\n\
            coor exch 1 sub get aload pop fsize 2.1 div 0 360 arc\n\
            fill\n\
         } forall\n\
      } for\n\
   } bind def\n\
   \n\
   /pattern [\n";
	string clus1_str,clus2_str;



	stringstream label1Str, label2Str;

	for (unsigned int i=1;i<=sequenceA.length();++i)
	    {
		if (i % 50 == 0)
		    label1Str << i << " 0.5 0.5 (" << i << ") Label\n";
	    }

	for (unsigned int i=1;i<=sequenceB.length();++i)
	    {
		if (i % 50 == 0)
		    label2Str << i << " 0.5 0.5 (" << i << ") Label\n";
	    }

	for (PatternPairMap::patListCITER i=myMap.getList().begin();i != myMap.getList().end();++i)
	    {
		intVec tmpvec1=(*i)->getFirstPat().getPat();
      
		clus1_str+="["+intvec2str(tmpvec1," ")+"]\n";

		intVec tmpvec2=(*i)->getSecPat().getPat();
     
		clus2_str+="["+intvec2str(tmpvec2," ")+"]\n";
	    }
	clus1_str+="] def\n\n";
	clus2_str+="] def\n\n";
	clus1_str=func_str+clus1_str;
	clus2_str=func_str+clus2_str;

   
	string psfilename = file1;
	string pos1= "drawpattern\ndrawbases\n";
	pos1+=label1Str.str();
   
	fold_constrained= 1;
	char* structure= getStructure(myMap,true,sequenceA.length());
	fold(upperCase(sequenceA).c_str(), structure);
   
	PS_rna_plot_a(const_cast<char*>(sequenceA.c_str()),
		      const_cast<char*>(structure),
		      const_cast<char*>(psfilename.c_str()),
		      const_cast<char*>(clus1_str.c_str()),
		      const_cast<char*>(pos1.c_str()));

	pos1= "drawpattern\ndrawbases\n";
	pos1+= label2Str.str();
   
	psfilename = file2;
	//free(structure);
	//structure= NULL;
	//if(base_pair){ free(base_pair); base_pair= NULL;}
	//free_arrays();
	structure= getStructure(myMap,false,sequenceB.length());
	fold(upperCase(sequenceB).c_str(), structure);
   
	PS_rna_plot_a(const_cast<char*>(sequenceB.c_str()),
		      const_cast<char*>(structure),
		      const_cast<char*>(psfilename.c_str()),
		      const_cast<char*>(clus2_str.c_str()),
		      const_cast<char*>(pos1.c_str()));
	//free(structure);
	//structure= NULL;
	//if(base_pair){ free(base_pair); base_pair= NULL;}
	//free_arrays();
    }

    void LCSEPM::output_locarna(const string& sequenceA, const string& sequenceB, const string& outfile){

	// extract matching edges (pairs of positions) from LCS-EPM
	vector<intPair> matchingsLCSEPM;
	intVec positionsSeq1LCSEPM;
	intVec positionsSeq2LCSEPM;

	for (PatternPairMap::patListCITER i=matchedEPMs.getList().begin();i != matchedEPMs.getList().end();++i)
	    {
		positionsSeq1LCSEPM.insert(positionsSeq1LCSEPM.end(),(*i)->getFirstPat().getPat().begin(),(*i)->getFirstPat().getPat().end());
		positionsSeq2LCSEPM.insert(positionsSeq2LCSEPM.end(),(*i)->getSecPat().getPat().begin(),(*i)->getSecPat().getPat().end());
		//SinglePattern my1 = (*i)->getFirstPat();
		//my1.print();
		//my1 = (*i)->getSecPat();
		//my1.print();
	    }

	sort(positionsSeq1LCSEPM.begin(),positionsSeq1LCSEPM.end());
	sort(positionsSeq2LCSEPM.begin(),positionsSeq2LCSEPM.end());;

	for (unsigned int i=0;i<positionsSeq1LCSEPM.size();++i)
	    {
		matchingsLCSEPM.push_back(make_pair(positionsSeq1LCSEPM[i],positionsSeq2LCSEPM[i]));
	    }
	//string outname = "locarna_constraints_input.txt"; //"/home/radwan/Exparna_P/LocARNA/src/locarna_constraints_input.txt";
	ofstream outLocARNAfile (outfile.c_str());

	int last_edge_seq1,last_edge_seq2;
	last_edge_seq1=0;
	last_edge_seq2=0;

	string seq1_1,seq1_2,seq1_3,seq2_1,seq2_2,seq2_3;
	int edge = 100;

	for (vector<intPair>::iterator i_edge = matchingsLCSEPM.begin(); (i_edge != matchingsLCSEPM.end() && seq1_1.size()<seqA.length() && seq2_2.size()<seqB.length());++i_edge)
	    {
		//cout << "first: " << (*i_edge).first << " second: " << (*i_edge).second << endl;

		for (int i=last_edge_seq1+1;(i<(int)((*i_edge).first)&&seq1_1.size()<seqA.length());++i)
		    {
			seq1_1.push_back('.');
			seq1_2.push_back('.');
			seq1_3.push_back('.');
		    }

		for (int j=last_edge_seq2+1;(j<(int)((*i_edge).second)&&seq2_2.size()<seqB.length());++j)
		    {
			seq2_1.push_back('.');
			seq2_2.push_back('.');
			seq2_3.push_back('.');
		    }

		ostringstream edge_st_;
		edge_st_ << edge;
		string edge_st;
		edge_st = edge_st_.str();
		const char *c_str_edge = edge_st.c_str();

		seq1_1.push_back(c_str_edge[0]);
		seq1_2.push_back(c_str_edge[1]);
		seq1_3.push_back(c_str_edge[2]);

		seq2_1.push_back(c_str_edge[0]);
		seq2_2.push_back(c_str_edge[1]);
		seq2_3.push_back(c_str_edge[2]);

		++edge;

		last_edge_seq1= (*i_edge).first;
		last_edge_seq2 = (*i_edge).second;
	    }

	// end stuff
	for (size_type i=last_edge_seq1+1;i<=seqA.length() && seq1_1.size()<seqA.length();++i)
	    {
		seq1_1.push_back('.');
		seq1_2.push_back('.');
		seq1_3.push_back('.');
	    }

	for (size_type j=last_edge_seq2+1;j<=seqB.length() && seq2_1.size()<seqB.length();++j)
	    {
		seq2_1.push_back('.');
		seq2_2.push_back('.');
		seq2_3.push_back('.');
	    }

	seq1_1 += "#1";
	seq1_2 += "#2";
	seq1_3 += "#3";

	seq2_1 += "#1";
	seq2_2 += "#2";
	seq2_3 += "#3";

	outLocARNAfile << ">"<< seqA.seqentry(0).name() << endl << upperCase(sequenceA) << endl;
	outLocARNAfile << seq1_1 << endl << seq1_2 << endl << seq1_3 << endl;
	outLocARNAfile << ">"<<seqB.seqentry(0).name() << endl << upperCase(sequenceB) << endl;
	outLocARNAfile << seq2_1 << endl << seq2_2 << endl << seq2_3 << endl << endl;

	outLocARNAfile.close();


    }

    void	LCSEPM::output_clustal(const string& outfile_name)
    {
	// extract matching edges (pairs of positions) from LCS-EPM
	vector<intPair> matchingsLCSEPM;
	intVec positionsSeq1LCSEPM;
	intVec positionsSeq2LCSEPM;

	for (PatternPairMap::patListCITER i=matchedEPMs.getList().begin();i != matchedEPMs.getList().end();++i)
	    {
		positionsSeq1LCSEPM.insert(positionsSeq1LCSEPM.end(),(*i)->getFirstPat().getPat().begin(),(*i)->getFirstPat().getPat().end());
		positionsSeq2LCSEPM.insert(positionsSeq2LCSEPM.end(),(*i)->getSecPat().getPat().begin(),(*i)->getSecPat().getPat().end());
	    }

	sort(positionsSeq1LCSEPM.begin(),positionsSeq1LCSEPM.end());
	sort(positionsSeq2LCSEPM.begin(),positionsSeq2LCSEPM.end());;

	for (unsigned int i=0;i<positionsSeq1LCSEPM.size();++i)
	    {
		matchingsLCSEPM.push_back(make_pair(positionsSeq1LCSEPM[i],positionsSeq2LCSEPM[i]));
	    }

	//string outname = ensOptions.out_dir + "/" + ensOptions.align_file;
	ofstream outfile (outfile_name.c_str());

	string seq1_aln,seq2_aln; //,seq1_aln_str,seq2_aln_str;

	int last_edge_seq1,last_edge_seq2;
	last_edge_seq1=0;
	last_edge_seq2=0;

	for (vector<intPair>::iterator i_edge = matchingsLCSEPM.begin(); i_edge != matchingsLCSEPM.end();++i_edge)
	    {
		for (size_type i=last_edge_seq1+1;i<(*i_edge).first;++i)
		    {
			seq1_aln.push_back(seqA[i][0]);
			seq2_aln.push_back('-');
			//seq1_aln_str.push_back(myMol1.getStructure(i));
			//seq2_aln_str.push_back('-');
		    }
		for (size_type j=last_edge_seq2+1;j<(*i_edge).second;++j)
		    {
			seq1_aln.push_back('-');
			seq2_aln.push_back(seqB[j][0]);
			//seq1_aln_str.push_back('-');
			//seq2_aln_str.push_back(myMol2.getStructure(j));
		    }

		seq1_aln.push_back(seqA[(*i_edge).first][0]);
		seq2_aln.push_back(seqB[(*i_edge).second][0]);

		//seq1_aln_str.push_back(myMol1.getStructure((*i_edge).first));
		//seq2_aln_str.push_back(myMol2.getStructure((*i_edge).second));

		last_edge_seq1= (*i_edge).first;
		last_edge_seq2 = (*i_edge).second;
	    }

	// for the part after the last edge
	for (size_type i=last_edge_seq1+1;i<=seqA.length();++i)
	    {
		seq1_aln.push_back(seqA[i][0]);
		seq2_aln.push_back('-');
		//seq1_aln_str.push_back(myMol1.getStructure(i));
		//seq2_aln_str.push_back('-');
	    }
	for (size_type j=last_edge_seq2+1;j<=seqB.length();++j)
	    {
		seq1_aln.push_back('-');
		seq2_aln.push_back(seqB[j][0]);
		//seq1_aln_str.push_back('-');
		//seq2_aln_str.push_back(myMol2.getStructure(j));
	    }

	outfile << "CLUSTAL W (1.83) multiple sequence alignment --- expaRNA 0.7.2 - exact pattern Alignment of RNA --- Score: "<< matchingsLCSEPM.size() << endl <<endl;

	string tmp1 = seqA.seqentry(0).name() +"      ";
	string tmp2 = seqB.seqentry(0).name() +"      ";
	if (tmp1.length() < tmp2.length())
	    tmp1.resize(tmp2.length(),' ');
	else
	    if (tmp2.length() < tmp1.length())
		tmp2.resize(tmp1.length(),' ');
	string tmp3;
	tmp3.resize(tmp1.length(),' ');
	//outfile << tmp3 << seq1_aln_str <<endl;
	outfile << endl;
	outfile << tmp1 << seq1_aln << endl;
	outfile << tmp2 << seq2_aln << endl;
	//outfile << tmp3 << seq2_aln_str << endl << endl;
	outfile.close();
    }
} //end namespace<|MERGE_RESOLUTION|>--- conflicted
+++ resolved
@@ -2540,17 +2540,12 @@
 	D_h.resize(j - i + 2);
 	for (unsigned int a = 0; a < D_h.size();++a)
 	    D_h[a].resize(l - k + 2,0);
-
-<<<<<<< HEAD
-	for(int j_1 = 1; j_1 < (j-i+2); ++j_1)
-	    for (int l_2 = 1; l_2 < (l-k+2); ++l_2)
-=======
+	    
 	assert(i<=j);
 	assert(k<=l);
 
 	for(unsigned int j_1 = 1; j_1 < size_t(j-i+2); ++j_1)
 	    for (unsigned int l_2 = 1; l_2 < size_t(l-k+2); ++l_2)
->>>>>>> 7afbbc93
 		{
 		    if (debug==true){
 			//	cout << "debug " << j_1 << "," << l_2 << endl;
