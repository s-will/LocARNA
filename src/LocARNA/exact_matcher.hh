--- conflicted
+++ resolved
@@ -6,13 +6,8 @@
 #include <sstream>
 #include <list>
 #include <algorithm>
-<<<<<<< HEAD
 #include <limits>
-=======
-#include <iterator>
-#include "matrices.hh"
 #include <tr1/unordered_map>
->>>>>>> 38f74d2c
 
 extern "C"
 {
@@ -27,30 +22,22 @@
 
 namespace LocARNA {
 
-<<<<<<< HEAD
-//typedef size_t 					size_type;
-typedef vector<unsigned int> 			intVec;
-typedef pair<unsigned int,unsigned int> 	intPair;
-typedef pair<intPair, intPair> 			intPPair;
-typedef const intPPair* 			intPPairPTR;
-typedef vector<intPPair>::const_iterator	IntPPairCITER;
-=======
     typedef size_t 					size_type;
     typedef std::vector<unsigned int> 			intVec;
     typedef std::pair<unsigned int,unsigned int> 	intPair;
     typedef std::pair<intPair, intPair> 			intPPair;
     typedef const intPPair* 			intPPairPTR;
     typedef std::vector<intPPair>::const_iterator	IntPPairCITER;
->>>>>>> 38f74d2c
-
-
-    class SinglePattern
-    {
-    public:
-	SinglePattern(){};
-	SinglePattern(const std::string& myId_,const std::string& seqId_,const intVec& mySinglePattern_)
-	    :myId(myId_),seqId(seqId_),pattern(mySinglePattern_)
-	{};
+
+
+
+class SinglePattern
+{
+public:
+      SinglePattern(){};
+      SinglePattern(const std::string& myId_,const std::string& seqId_,const intVec& mySinglePattern_)
+      	      	      	      :myId(myId_),seqId(seqId_),pattern(mySinglePattern_)
+      	      	      	      {};
 
 	virtual ~SinglePattern() { pattern.clear(); };
 
@@ -101,11 +88,7 @@
 	void			setEPMScore(int myScore);
 	const		int 			getScore() const { return score;  };
 	const		int 			getEPMScore() const { return EPMscore; };
-<<<<<<< HEAD
-      const string& get_struct() const { return structure; };
-=======
-	std::string& get_struct();
->>>>>>> 38f74d2c
+ 	std::string& get_struct();
 
     private:
 	std::string         	id;
@@ -120,68 +103,6 @@
 	intPPair           outsideBounds;
     };
    
-<<<<<<< HEAD
-//--------------------------------------------------------------------------
-// class PatternPairMap
-//    manage a set of EPMs (PatternPair)
-//--------------------------------------------------------------------------
-class PatternPairMap
-{
-   public:
-	  typedef  PatternPair                                  selfValueTYPE;
-	  typedef  PatternPair*				               		SelfValuePTR;
-
-      typedef  multimap<int,SelfValuePTR,greater<int> >     orderedMapTYPE;
-      typedef  orderedMapTYPE::const_iterator               orderedMapCITER;
-      typedef  orderedMapTYPE::iterator                     orderedMapITER;
-      typedef  list<SelfValuePTR>                           patListTYPE;
-      typedef  patListTYPE::iterator                        patListITER;
-      typedef  patListTYPE::const_iterator                  patListCITER;
-      typedef  __gnu_cxx::hash_map<string,SelfValuePTR,StringHash,StringEq> PatternIdMapTYPE;
-
-
-         PatternPairMap();
-         PatternPairMap(const PatternPairMap& myPairMap)
-                           :patternList(myPairMap.patternList),
-                            patternOrderedMap(myPairMap.patternOrderedMap),
-                            idMap(myPairMap.idMap)  { minPatternSize = 100000;};
-
-      virtual ~PatternPairMap();
-
-               void              add( const string& id,
-                                      const SinglePattern& first,
-                                      const SinglePattern& second,
-				      const string& structure,
-				      int score
-				    );
-               void              add(const SelfValuePTR value);
-               void              makeOrderedMap();
-               void              updateFromMap();
-      const    PatternPair&      getPatternPair(const string& id)const;
-      const    SelfValuePTR      getPatternPairPTR(const string& id)const;
-      const    patListTYPE&      getList() const;
-      const    orderedMapTYPE&   getOrderedMap() const;
-               orderedMapTYPE&   getOrderedMap2();
-      const    int               size()   const;
-      	       int		 getMapBases();
-      	       int  	         getMapEPMScore();
-      const    int		 getMinPatternSize() const { return minPatternSize; };
-
-   private:
-
-     patListTYPE        patternList;
-     orderedMapTYPE     patternOrderedMap;
-     PatternIdMapTYPE   idMap;
-     int minPatternSize;
-};
-
-// write pattern list of the PatternPairMap to stream
-std::ostream &operator << (std::ostream &out, const PatternPairMap::patListTYPE &pat_pair_map);
-
-
-class LCSEPM
-{
-=======
     //--------------------------------------------------------------------------
     // class PatternPairMap
     //    manage a set of EPMs (PatternPair)
@@ -236,10 +157,12 @@
 	int minPatternSize;
     };
 
+// write pattern list of the PatternPairMap to stream
+std::ostream &operator << (std::ostream &out, const PatternPairMap::patListTYPE &pat_pair_map);
+
 
     class LCSEPM
     {
->>>>>>> 38f74d2c
     public:
 
 	LCSEPM(const	Sequence& 		seqA_,
@@ -326,7 +249,6 @@
     };
 
 
-<<<<<<< HEAD
 /**
  *  @brief Represents the mapping for sparsification
  *
@@ -338,7 +260,7 @@
 public:
 
 	typedef size_type ArcIdx; //!< type of arc index
-	typedef vector<ArcIdx> ArcIdxVec; //!< vector of arc indices
+	typedef std::vector<ArcIdx> ArcIdxVec; //!< vector of arc indices
 	typedef pos_type matidx_t;
 	typedef pos_type seq_pos_t;
 	typedef size_type index_t;
@@ -357,97 +279,38 @@
 		}
 	};
 
-=======
-    class Mapping{
->>>>>>> 38f74d2c
 	typedef std::vector<int> pos_vec;
 	typedef std::vector<pos_vec> bp_mapping;
 
-<<<<<<< HEAD
-	typedef vector<info_for_pos> InfoForPosVec; //!< vector of struct info_for_pos that is assigned to the index (either common left end or arc index)
+	typedef std::vector<info_for_pos> InfoForPosVec; //!< vector of struct info_for_pos that is assigned to the index (either common left end or arc index)
 
 
 private:
 
-=======
-    public:
-	//! constructor
-	Mapping(const BasePairs &bps_,const RnaData &rnadata_,
-		const double &prob_unpaired_in_loop_threshold_,
-		const double &prob_unpaired_in_F_threshold_):
-	    prob_unpaired_in_loop_threshold(prob_unpaired_in_loop_threshold_),
-	    prob_unpaired_in_F_threshold(prob_unpaired_in_F_threshold_),
-	    bps(bps_),
-	    rnadata(rnadata_)
-	{
-	    compute_mapping();
-	}
-
-
-    private:
-	
-	const double &prob_unpaired_in_loop_threshold;
-	const double &prob_unpaired_in_F_threshold;
->>>>>>> 38f74d2c
 	const BasePairs &bps;
 	const RnaData &rnadata;
 	const double prob_unpaired_in_loop_threshold;
 	const double prob_basepair_in_loop_threshold;
 
-<<<<<<< HEAD
 	size_type max_info_vec_size;
 
 	//! for each index all valid sequence positions with additional information is stored
 	//! index_t->matidx_t->info_for_pos
-	vector<InfoForPosVec> info_valid_seq_pos_vecs;
+	std::vector<InfoForPosVec> info_valid_seq_pos_vecs;
 
 	//! for each index and each sequence position the first valid position in the matrix before the sequence position is stored
 	//! index_t->seq_pos_t->matidx_t
-	vector<vector<matidx_t> > first_valid_mat_pos_vecs; //todo: not use anymore!
+	std::vector<std::vector<matidx_t> > first_valid_mat_pos_vecs; //todo: not use anymore!
 
 	//! for each index and each sequence position the first valid position in the matrix before the sequence position is stored \n
 	//! index_t->seq_pos_t->matidx_t
-	vector<vector<matidx_t> > valid_mat_pos_vecs_before_eq;
+	std::vector<std::vector<matidx_t> > valid_mat_pos_vecs_before_eq;
 
 	//! for each index and each sequence position all valid arcs that have the sequence position as common left end are stored
 	//! index_t->seq_pos_t->ArcIdxVec
-	vector<vector<ArcIdxVec > > left_adj_vec; //ArcIdx->positions->valid_arcmatches
-=======
-    public:
-  
-	//!is sequential matching from position new_pos-1 to position new_pos possible?
-	bool seq_matching(size_type arcIdx,size_type new_pos)const {
-	    return pos_vecs.at(arcIdx).at(new_pos-1)+1==pos_vecs.at(arcIdx).at(new_pos);
-	}
-	
-	//!is position k valid (i.e. does probability that the base k is unpaired under the loop exceed some threshold) for the basepair with index arcIdx? 
-	bool is_valid_pos(Arc arc,size_type k) const{
-	    return rnadata.prob_unpaired_in_loop(k,arc.left(),arc.right())>=prob_unpaired_in_loop_threshold;
-	}
-
-	//!returns the sequence position corresponding to the position new_pos in the matrix
-	int get_pos_in_seq(const Arc &arc, size_type new_pos) const{
-	    return pos_vecs.at(arc.idx()).at(new_pos)+arc.left();
-	}
-
-	//!returns the new position in the matrix corresponding to the position pos in the sequence
-	//!returns -1 if position pos isn't valid
-	int get_pos_in_new_seq(const Arc &arc, size_type pos) const{
-	    return new_pos_vecs.at(arc.idx()).at(pos-arc.left());
-	}
-
-	//!returns the number of valid positions for a basepair with index arcIdx
-	int number_of_valid_pos(size_type arcIdx) const{
-	    return pos_vecs.at(arcIdx).size();
-	}
-
-	bool unpaired_in_F(size_type k) const{
-	    return rnadata.prob_unpaired(k)>=prob_unpaired_in_F_threshold;
-	}
->>>>>>> 38f74d2c
-
-
-<<<<<<< HEAD
+	std::vector<std::vector<ArcIdxVec > > left_adj_vec; //ArcIdx->positions->valid_arcmatches
+
+
 
 	//bp_mapping pos_vecs; //! mapping from the new positions to the sequence positions (i.e. which positions relative to the beginning of the arc are valid)
 	//bp_mapping new_pos_vecs; //!mapping from the sequence positions to the new positions;
@@ -548,15 +411,15 @@
 		return first_valid_mat_pos_vecs.at(arc.idx()).at(pos-arc.left());
 	}*/
 
-	matidx_t first_valid_mat_pos_before_eq(index_t index, seq_pos_t pos, index_t left_end = numeric_limits<index_t>::max())const{
-		if (left_end == numeric_limits<index_t>::max()) left_end = index;
+	matidx_t first_valid_mat_pos_before_eq(index_t index, seq_pos_t pos, index_t left_end = std::numeric_limits<index_t>::max())const{
+		if (left_end == std::numeric_limits<index_t>::max()) left_end = index;
 		assert (pos >= left_end); //tocheck
 		assert(valid_mat_pos_vecs_before_eq.size()>index && valid_mat_pos_vecs_before_eq.at(index).size()>pos-left_end);
 		return valid_mat_pos_vecs_before_eq.at(index).at(pos-left_end);
 	}
 
 	inline
-	matidx_t first_valid_mat_pos_before(index_t index, seq_pos_t pos, index_t left_end = numeric_limits<index_t>::max())const{
+	matidx_t first_valid_mat_pos_before(index_t index, seq_pos_t pos, index_t left_end = std::numeric_limits<index_t>::max())const{
 		//	    if (left_end == numeric_limits<index_t>::max())		assert (pos > index);
 		assert(pos>0);
 		return first_valid_mat_pos_before_eq(index, pos-1, left_end);
@@ -639,9 +502,9 @@
 	/////New
 	// gives the index that stores the first sequence position that is greater than or equal to min_col
 	// if it does not exist, return num_pos
-	matidx_t idx_geq(index_t index, seq_pos_t min_col, index_t left_end = numeric_limits<index_t>::max()) const{
-
-		if (left_end == numeric_limits<index_t>::max())
+	matidx_t idx_geq(index_t index, seq_pos_t min_col, index_t left_end = std::numeric_limits<index_t>::max()) const{
+
+		if (left_end == std::numeric_limits<index_t>::max())
 			left_end = index;
 
 		size_t num_pos = number_of_valid_mat_pos(index);
@@ -666,9 +529,9 @@
 	// gives the index position after the index position that stores the first sequence position
 	// that is less than or equal to max_col
 	// if it does not exist return 0
-	matidx_t idx_after_leq(index_t index, seq_pos_t max_col, index_t left_end = numeric_limits<index_t>::max()) const{
-
-		if (left_end == numeric_limits<index_t>::max())
+	matidx_t idx_after_leq(index_t index, seq_pos_t max_col, index_t left_end = std::numeric_limits<index_t>::max()) const{
+
+		if (left_end == std::numeric_limits<index_t>::max())
 			left_end = index;
 
 		size_t num_pos = number_of_valid_mat_pos(index);
@@ -688,132 +551,6 @@
 		assert(get_pos_in_seq_new(index,idx_after_leq-1)<=max_col && !(get_pos_in_seq_new(index,idx_after_leq)<=max_col));
 
 		return idx_after_leq;
-=======
-	//!class distructor
-	virtual ~Mapping(){
-	    new_pos_vecs.clear();
-	    pos_vecs.clear();
-	}
-	   
-    };
-
-    //!a class for the representation of exact pattern matches (EPM)
-    class EPM{
-
-	intVec pat1Vec;
-	intVec pat2Vec;
-	std::string structure;
-	int score; //needed for suboptimal trace
-	int state; //needed for suboptimal trace in AGB
-        std::pair<int,int> curPos; //needed for suboptimal trace
-	int score_to_substract_in_F; //needed for suboptimal trace
-
-	//!contains the indices of the arcMatches which need to be considered
-	std::vector<ArcMatch::idx_type> arcmatches_to_do;
-
-	void swap(int i, int j){
-	    swap(i,j,pat1Vec);
-	    swap(i,j,pat2Vec);
-	    //swap position i and j in structure
-	    char tmp = structure[i];
-	    structure[i]=structure[j];
-	    structure[j]=tmp;
-	}
-
-	void swap(int i, int j, std::vector<unsigned int> &vec){
-	    int tmp = vec[i];
-	    vec[i]=vec[j];
-	    vec[j]=tmp;
-	}
-
-	int split(int left,int right){
-	    unsigned int pivot=pat1Vec[right];
-	    int i=left;
-	    int j=right-1;
-	    while(i<j){
-		while(pat1Vec[i]<=pivot && i<right){i++;}
-		while(pat1Vec[j]>=pivot && j>left){j--;}
-		if(i<j){swap(i,j);}
-	    }
-	    if(i<right){
-		if(pat1Vec[i] > pivot){swap(i,right);}
-	    }
-	    return i;
-	}
-
-	void quicksort_EPM(int left,int right){
-	    if(left<right) {
-		int Pivot_idx=split(left,right);
-		quicksort_EPM(left,Pivot_idx-1);
-		quicksort_EPM(Pivot_idx+1,right);
-	    }
-	}
-
-
-    public:
-	
-	//!Constructor
-	EPM(){
-	    reset();
-	}
-
-	virtual ~EPM(){
-	    pat1Vec.clear();
-	    pat2Vec.clear();
-	    arcmatches_to_do.clear();
-	}
-
-	void set_arcmatches_to_do(std::vector<ArcMatch::idx_type> arcmatches_to_do_){
-	    arcmatches_to_do = arcmatches_to_do_;
-	}
-
-	void set_score(int score_){
-	    score=score_;
-	}
-
-	void set_state(int state_){
-	    state=state_;
-	}
-
-	void set_curPos(std::pair<int,int> curPos_){
-	    curPos = curPos_;
-	}
-
-	void set_score_to_substract_in_F(int score){
-	    score_to_substract_in_F=score;
-	}
-
-	int get_score(){
-	    return score;
-	}
-
-	int get_state(){
-	    return state;
-	}
-
-        std::pair<int,int> get_curPos(){
-	    return curPos;
-	}
-
-	int get_score_to_substract_in_F(){
-	    return score_to_substract_in_F;
-	}
-
-	std::vector<ArcMatch::idx_type> get_arcmatches_to_do(){
-	    return arcmatches_to_do;
-	}
-
-	intVec getPat1Vec() const{
-	    return pat1Vec;
-	}
-
-	intVec getPat2Vec() const{
-	    return pat2Vec;
-	}
-
-	std::string getStructure() const{
-	    return structure;
->>>>>>> 38f74d2c
 	}
 	//end New
 
@@ -823,7 +560,6 @@
 		return pos_vecs.at(arcIdx).at(new_pos-1)+1==pos_vecs.at(arcIdx).at(new_pos);
 	}*/
 
-<<<<<<< HEAD
 	//!returns the sequence position corresponding to the position new_pos in the matrix
 	/*int get_pos_in_seq_old(const Arc &arc, size_type new_pos) const{
 		return pos_vecs.at(arc.idx()).at(new_pos)+arc.left();
@@ -876,43 +612,22 @@
 };
 
 
-std::ostream &operator << (std::ostream &out, const vector<Mapping::info_for_pos> &pos_vecs_);
-std::ostream &operator << (std::ostream &out, const vector<vector<Mapping::info_for_pos> > &pos_vecs_);
+std::ostream &operator << (std::ostream &out, const std::vector<Mapping::info_for_pos> &pos_vecs_);
+std::ostream &operator << (std::ostream &out, const std::vector<std::vector<Mapping::info_for_pos> > &pos_vecs_);
 
 // prints pair
 template <class T1, class T2>
-std::ostream& operator << (std::ostream& out, const pair<T1,T2>& pair){
+std::ostream& operator << (std::ostream& out, const std::pair<T1,T2>& pair){
 	return out << "(" << pair.first << "," << pair.second << ") ";
 }
 
 // prints vector
 template <class T>
-std::ostream& operator << (std::ostream& out, const vector<T>& vec){
-	for(typename vector<T>::const_iterator it = vec.begin();it!=vec.end();it++){
+std::ostream& operator << (std::ostream& out, const std::vector<T>& vec){
+	for(typename std::vector<T>::const_iterator it = vec.begin();it!=vec.end();it++){
 		out << *it << " ";
-=======
-	//!reset epm
-	void reset(){
-	    pat1Vec.clear();
-	    pat2Vec.clear();
-	    structure.clear();
-	    arcmatches_to_do.clear();
-	    score = 0;
-	}
-
-	void add(int pos1_, int pos2_,char c){
-	    pat1Vec.push_back(pos1_);
-	    pat2Vec.push_back(pos2_);
-	    structure.push_back(c);
-	}
-
-	//!appends an arcMatch to the epm
-	void add_arcmatch(const ArcMatch &am){
-	    add(am.arcA().left(),am.arcB().left(),'(');
-	    add(am.arcA().right(),am.arcB().right(),')');
->>>>>>> 38f74d2c
-	}
-	return out << endl;
+	}
+	return out << std::endl;
 }
 
 
@@ -930,8 +645,8 @@
 
 public:
 
-	typedef pair<matidx_t,matidx_t> matpos_t; //!< a type for a position in a sparsified matrix
-	typedef pair<seqpos_t,seqpos_t> pair_seqpos_t; //!< a type for a pair of positions in the sequences
+	typedef std::pair<matidx_t,matidx_t> matpos_t; //!< a type for a position in a sparsified matrix
+	typedef std::pair<seqpos_t,seqpos_t> pair_seqpos_t; //!< a type for a pair of positions in the sequences
 
 private:
 	const Mapping &mappingA; //!< mapped positions of sequence A
@@ -947,7 +662,6 @@
 
 	{
 
-<<<<<<< HEAD
 	}
 
 	virtual ~SparseTraceController(){}; //!< destructor
@@ -973,7 +687,7 @@
 	 * 					default setting is the index for sequence B if indexing by the left ends is used
 	 */
 	matidx_t min_col_idx(index_t indexA, index_t indexB, matidx_t idx_i,
-			index_t left_endB =  numeric_limits<index_t>::max()) const{
+			index_t left_endB =  std::numeric_limits<index_t>::max()) const{
 
 		seqpos_t i = mappingA.get_pos_in_seq_new(indexA,idx_i);
 		return mappingB.idx_geq(indexB,min_col(i),left_endB);
@@ -989,7 +703,7 @@
 	 * 					default setting is the index for sequence B if indexing by the left ends is used
 	 */
 	matidx_t idx_after_max_col_idx(index_t indexA, index_t indexB, matidx_t idx_i,
-			index_t left_endB =  numeric_limits<index_t>::max()) const{
+			index_t left_endB =  std::numeric_limits<index_t>::max()) const{
 
 		seqpos_t i = mappingA.get_pos_in_seq_new(indexA,idx_i);
 		return mappingB.idx_after_leq(indexB,max_col(i),left_endB);
@@ -1005,7 +719,7 @@
 	 * 					default setting is the index for sequence B if indexing by the left ends is used
 	 */
 	matpos_t first_valid_mat_pos_before_with_tc(index_t indexA, index_t indexB,pair_seqpos_t cur_pos_seq,
-			index_t left_endA =  numeric_limits<index_t>::max(), index_t left_endB =  numeric_limits<index_t>::max())const{
+			index_t left_endA =  std::numeric_limits<index_t>::max(), index_t left_endB =  std::numeric_limits<index_t>::max())const{
 
 		seqpos_t i = cur_pos_seq.first;
 		seqpos_t j = cur_pos_seq.second;
@@ -1122,16 +836,16 @@
 	typedef SparseTraceController::matpos_t matpos_t; //!< a type for a position in a sparsified matrix
 	typedef Mapping::ArcIdx ArcIdx; //!< arc index
 	typedef SparseTraceController::pair_seqpos_t pair_seqpos_t; //!< pair of positions in sequence A and B
-	typedef pair<ArcIdx,ArcIdx> PairArcIdx; //!< pair of arc indices
-	typedef vector<PairArcIdx> PairArcIdxVec; //!< a vector of pairs of arc indices
+	typedef std::pair<ArcIdx,ArcIdx> PairArcIdx; //!< pair of arc indices
+	typedef std::vector<PairArcIdx> PairArcIdxVec; //!< a vector of pairs of arc indices
 
 	//! type for elements of the pattern vector, <position in seq A, position in sequence B, structure>
 	typedef triple<seqpos_t,seqpos_t,char> el_pat_vec;
 
-	typedef vector<el_pat_vec> pat_vec_t; //!< type for pattern vector
+	typedef std::vector<el_pat_vec> pat_vec_t; //!< type for pattern vector
 	//typedef std::vector<int>::size_type size_type;  //!< type of a size
 
-	typedef pair<pat_vec_t::size_type,pat_vec_t::size_type> pair_size_t_pat_vec;
+	typedef std::pair<pat_vec_t::size_type,pat_vec_t::size_type> pair_size_t_pat_vec;
 
 private:
 
@@ -1287,28 +1001,28 @@
 	}
 
 	//! prints the EPM
-	void print_epm(ostream &out, bool verbose) const{
+	void print_epm(std::ostream &out, bool verbose) const{
 		if(verbose){
-			out << "_________________________________________________" << endl;
+			out << "_________________________________________________" << std::endl;
 		}
-		out << "epm with score " << this->score << endl;
+		out << "epm with score " << this->score << std::endl;
 		out << " ";
 		for(pat_vec_t::const_iterator it=pat_vec.begin();it!=pat_vec.end();++it){
 			out << it->first << ":" << it->second << " ";
 		}
-		out << endl;
+		out << std::endl;
 		out << " ";
 		for(pat_vec_t::const_iterator it=pat_vec.begin();it!=pat_vec.end();++it){
 			out << it->third;
 		}
-		out << endl;
+		out << std::endl;
 		if(verbose){
-			out << "score " << score << endl;
-			out << "pos " << this->cur_pos.first << "," << this->cur_pos.second << endl;
-			out << "state " << this->state << endl;
-			out << "tolerance left " << this->max_tol_left << endl;
-			out << "am_to_do " << am_to_do << endl;
-			out << "______________________________________________________" << endl;
+			out << "score " << score << std::endl;
+			out << "pos " << this->cur_pos.first << "," << this->cur_pos.second << std::endl;
+			out << "state " << this->state << std::endl;
+			out << "tolerance left " << this->max_tol_left << std::endl;
+			out << "am_to_do " << am_to_do << std::endl;
+			out << "______________________________________________________" << std::endl;
 		}
 	}
 };
@@ -1372,8 +1086,8 @@
 	typedef EPM::PairArcIdx PairArcIdx; //!< type for pair of arc indices
 	typedef EPM::PairArcIdxVec PairArcIdxVec; //!< type for vector of pairs of arc indices
 
-	typedef vector<EPM> epm_cont_t; //!< the container used for temporarily storing the EPMs
-	typedef pair<score_t,epm_cont_t > el_map_am_to_do_t; //!< type for storing for a given tolerance the list of epms
+	typedef std::vector<EPM> epm_cont_t; //!< the container used for temporarily storing the EPMs
+	typedef std::pair<score_t,epm_cont_t > el_map_am_to_do_t; //!< type for storing for a given tolerance the list of epms
 	typedef std::map<PairArcIdx,el_map_am_to_do_t > map_am_to_do_t; //!< a map that stores for pairs of arc indices the tolerance
 																	// that is used for backtracing and the found EPMs
 private:
@@ -1773,7 +1487,7 @@
      *
      */
     void fill_epm(const map_am_to_do_t &map_am_to_do, size_type vec_idx,
-    		vector<score_t> &max_tol_left_up_to_pos, vector<const EPM*> &epms_to_insert,
+    		std::vector<score_t> &max_tol_left_up_to_pos, std::vector<const EPM*> &epms_to_insert,
     		score_t min_score, size_type pos_cur_epm, epm_cont_t &found_epms);
 
     // --------------------------------------------
@@ -1830,237 +1544,6 @@
 		 );
 
     ~ExactMatcher();
-=======
-	void store_arcmatch(ArcMatch::idx_type idx){
-	    arcmatches_to_do.push_back(idx);
-	}
-
-	//!checks if there are arcMatches left which need to be processed
-	bool arcmatch_to_process(){
-	    return arcmatches_to_do.begin()!=arcmatches_to_do.end();
-	}
-
-	//!returns the index of the last arcMatch in the vector arcmatches_to_do
-	ArcMatch::idx_type next_arcmatch(){
-	    ArcMatch::idx_type arc_idx = arcmatches_to_do.back();
-	    arcmatches_to_do.pop_back();
-	    return arc_idx;
-	}
-
-	void sort_patVec(){
-	    quicksort_EPM(0,pat1Vec.size()-1);
-	}
-
-	bool isEmpty(){
-	    //return epm.empty();
-	    return pat1Vec.empty();
-	}
-
-	void print_epm(std::ostream &out, int score){
-	    out << "epm with score " << score << std::endl;
-	    intVec::iterator it2=pat2Vec.begin();
-	    out << " ";
-	    for(intVec::iterator it=pat1Vec.begin();it!=pat1Vec.end();it++,it2++){
-		out << *it;
-		out << ":";
-		out << *it2 << " " ;
-	    }
-	    out << std::endl;
-	    out << " ";
-	    for(std::string::iterator it=structure.begin();it!=structure.end();it++){
-		out << *it;
-	    }
-	    out << std::endl;
-	    out << "pos " << this->curPos.first << "," << this->curPos.second << std::endl;
-	    out << "state " << this->state << std::endl;
-	}
-    };
-
-    class ExactMatcher {
-  
-  
-    private:
-
-	typedef size_t size_type;
-	const Sequence &seqA;
-	const Sequence &seqB;
-	const ArcMatches &arc_matches;
-	const BasePairs &bpsA;
-	const BasePairs &bpsB;
-	const Mapping &mappingA;
-	const Mapping &mappingB;
-    
-
-	EPM epm;
-
-	ScoreMatrix A;
-	ScoreMatrix G;
-	ScoreMatrix G2; //for suboptimal traceback -> unambig
-	ScoreMatrix B;
-	ScoreMatrix F;
-
-	ScoreVector arc_match_score; //!vector for the arcMatch scores: score under the arcMatch with potential stacking probabilities
-
-	struct Trace_entry{
-	    infty_score_t score;
-	    std::pair<int,int> *next_pos;
-	    ArcMatch::idx_type *arc_match_idx;
-	};
-
-
-	Matrix<Trace_entry> Trace; //!for traceback for heuristic case
-
-	std::pair<int,int> pos_of_max;
-	int alpha_1;
-	int alpha_2;
-	int alpha_3;
-	int difference_to_opt_score;
-	int min_subopt_score;
-	int easier_scoring_par;
-	double subopt_range;
-	score_t am_threshold;
-	int subopt_score;
-	double cutoff_coverage;
-
-	enum{in_B,in_G,in_G2,in_A};
-
-	PatternPairMap& foundEPMs;
-
-	struct info_for_trace_in_G_subopt{
-	    std::pair<int,int> curPos;
-	    int state;
-	    int score;
-	};
-
-	// ----------------------------------------
-	// evaluate the recursions / fill matrices
-    
-
-	//!computes matrices A,G and B
-	void compute_AGBmatrices(const ArcMatch &arc_match);
-    
-	//!helper function for compute_matrices
-	infty_score_t seq_str_matching(ScoreMatrix &mat,const ArcMatch &arc_match, size_type i, size_type j,bool matrixB, bool subopt = false);
-
-	//!computes matrix F with filter criteria
-	void compute_F_with_prob_unpaired();
-    
-	//! computes score for arcMatch: score under the arcMatch plus the probability of the two basepairs of the arcMatch
-	infty_score_t score_for_arc_match(const ArcMatch &am, bool with_part_under_am);
-
-	//! computes the stacking score: if stacking occurs with respect to a structure, the stacking probability is taken as a score
-	infty_score_t score_for_stacking(const ArcMatch &am, const ArcMatch &inner_am);
-
-	//! add current epm to set of all EPMs (PatternPairMap)
-	void add_foundEPM();
-
-	//!computes the length of the EPM with the highest score -> calculate coverage
-	int compute_length_of_best_EPM();
-
-	//!starts suboptimal traceback from all positions where the EPM cannot be extended
-	void find_start_pos_for_traceback();
-
-	//!calculates suboptimal tracebacks
-	void trace_in_F_suboptimal(int i, int j);
-
-	//!calculates suboptimal tracebacks in A,G and B
-	void trace_AGB_suboptimal(const ArcMatch &am, EPM &epm_to_store,EPM cur_epm_AM, std::list<EPM> &epms_to_proc_AM);
-
-	//!calculates matrices A,G,G2 and B for nonambiguous suboptimal traceback
-	void compute_AGB_subopt(const ArcMatch &arc_match);
-
-	//!helper function for trace_AGB_suboptimal
-	bool str_trace_AGB_suboptimal(ScoreMatrix &mat, size_type posA, size_type posB,const ArcMatch &am,int cur_score,int state, std::pair<int,int> curPos,std::list<EPM> &epms_to_proc_AM,EPM cur_epm_AM);
-
-	//!calculates suboptimal traceback in G
-	void trace_suboptimal_in_G(int state,int cur_score,std::pair<int,int> curPos,std::list<ExactMatcher::info_for_trace_in_G_subopt> &result);
-
-	//!puts together the EPM from the part before the am and the part under the am
-	void copy_epm_trace(std::list<EPM> &epms_to_proc_AM,EPM &trace_F, std::list<EPM> &epms_to_proc);
-
-	//!returns if a position (i,j) is likely to be unpaired in F
-	bool valid_unpaired_pos_in_F(size_type i, size_type j);
-
-	//!helper function for trace_suboptimal_in_G
-	void store_cur_el(std::pair<int,int> pos, int score, int state,std::list<ExactMatcher::info_for_trace_in_G_subopt> &result);
-
-	//!compute the backward score and the forward pointer
-	void compute_trace_matrix();
-
-	//!traverses matrix F
-	void trace_in_F();
-    
-	//!outputs the exact matching starting at position $(i,j)$ while setting the processed elements Trace(i,j) to -inf
-	void get_matching(size_type i, size_type j);
-
-	void set_el_to_neg_inf();
-
-	//!checks the structural case for the traceback in the matrices A,G and B
-	//!if an inner_am is encountered, it is stored for later processing and the left and right endpoint is added to the epm structure
-	bool str_traceAGB(const ScoreMatrix &mat, const ArcMatch &am, size_type posA, size_type posB,std::pair<int,int> &curPos, EPM &epm_to_store);
-
-	//!recomputes matrices A,G and B for arcMatch recursively and stores the traceback
-	bool trace_AGB(const ArcMatch &am, EPM &epm_to_store);
-
-	//!adds the arcMatch to the epm if the positions aren't contained in another epm (score==pos_infty)
-	bool add_arcmatch(const ArcMatch &am, EPM &epm_to_store);
-
-	//!adds the structure and the position corresponding to the position pos_ in the matrix if
-	//!the position isn't contained in another epm (score==pos_infty)
-	bool add(const ArcMatch &am,std::pair<int,int> pos_, char c, EPM &epm_to_store);
-    
-	//Debugging
-	void print_EPM_start_pos(std::list<std::pair<std::pair<int,int>,infty_score_t> > &EPM_start_pos);
-	void output_trace_matrix();
-	void output_arc_match_score();
-	void print_matrices(const ArcMatch &am, size_type offset_A, size_type offset_B);
-	void print_epms_to_proc_AGB(std::list<EPM> &epms_to_proc_AGB);
-	void print_info_for_G_matrix(std::list<info_for_trace_in_G_subopt> &result);
-	void print_arcmatches_to_do(std::vector<ArcMatch::idx_type> arcmatches_to_do);
-	bool validate_epm();
-
-	//!converts std::string to uppercase
-	std::string upperCase(std::string seq){
-	    std::string s= "";
-	    for(unsigned int i= 0; i<seq.length(); i++)
-		s+= toupper(seq[i]);
-	    return s;
-	}
-    
-    public:
-
-	//! construct with sequences and possible arc matches
-	ExactMatcher(const Sequence &seqA_,
-		     const Sequence &seqB_,
-		     const ArcMatches &arc_matches_,
-		     const Mapping &mappingA_,
-		     const Mapping &mappingB_,
-		     PatternPairMap &foundEPMs_,
-		     const int &alpha_1,
-		     const int &alpha_2,
-		     const int &alpha_3,
-		     const int &difference_to_opt_score,
-		     const int &min_subopt_score,
-		     const int &easier_scoring_par,
-		     const double &subopt_range_,
-		     const int &am_threshold_,
-		     const double &cutoff_coverage_
-		     );
-	~ExactMatcher();
-    
-	//! fills the A,G,B and F matrices
-	void
-	compute_matrices();
-    
-	//! store all exact matchings in PatternPairMap and call chaining algorithm
-	//! pre: call to compute_marices()
-	void
-	compute_EPMs_heuristic();
-    
-	void
-	compute_EPMs_suboptimal();
-    };
->>>>>>> 38f74d2c
 
     //! fills matrix D (i.e. computes all arc match scores) by filling
     //! matrices L, G_A and LR
