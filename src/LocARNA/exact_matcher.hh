--- conflicted
+++ resolved
@@ -329,8 +329,8 @@
 	}
 
 	bool basepair_external(size_type i, size_type j) const{
-		cout << "i,j " << i << "," << j << endl;
-		cout << "prob basepair external " <<  rnadata.prob_basepair_external(i,j) << endl;
+		//cout << "i,j " << i << "," << j << endl;
+		//cout << "prob basepair external " <<  rnadata.prob_basepair_external(i,j) << endl;
 		return rnadata.prob_basepair_external(i,j)>=prob_basepair_external_threshold;
 	}
 
@@ -661,23 +661,15 @@
 		return pat2Vec;
 	}
 	
-<<<<<<< HEAD
-	void add_pattern(string patId ,SinglePattern pattern1 ,SinglePattern pattern2, int score){
-	  set_struct();
-	  cout << "insert " << patId << endl;
-
-	  mcsPatterns.add(patId, pat1Vec.size(), pattern1, pattern2, structure, score);
-	  cout << "insert " << patId+"_2" << endl;
-	  mcsPatterns.add(patId + "_2", pat1Vec.size(), pattern1, pattern2, structure, score);
-=======
 	string getStructure() const{
 		return structure;
->>>>>>> 4dde9663
 	}
 
 	/*void add_pattern(string patId ,SinglePattern pattern1 ,SinglePattern pattern2, int score){
 	  //set_struct();
 	  mcsPatterns.add(patId, pat1Vec.size(), pattern1, pattern2, structure, score);
+//	  cout << "insert " << patId+"_2" << endl;
+//	  mcsPatterns.add(patId + "_2", pat1Vec.size(), pattern1, pattern2, structure, score);
 	}*/
 	
 	/*PatternPairMap& get_patternPairMap() {
@@ -737,14 +729,15 @@
     int alpha_3;
     int easier_scoring_par;
     int subopt_score;
-    const string& sequenceA;
-    const string& sequenceB;
+   // const string& sequenceA;
+   // const string& sequenceB;
     enum{in_B,in_G,in_A};
-    const string& file1;
-    const string& file2;
-    
-    PatternPairMap myLCSEPM; //!PatternPairMap result of chaining algorithm
-    PatternPairMap mcsPatterns;
+    //const string& file1;
+    //const string& file2;
+    
+    //PatternPairMap myLCSEPM; //!PatternPairMap result of chaining algorithm
+    //PatternPairMap mcsPatterns;
+    PatternPairMap foundEPMs;
     
     // ----------------------------------------
     // evaluate the recursions / fill matrices
@@ -817,8 +810,10 @@
     //! construct with sequences and possible arc matches
     ExactMatcher(const Sequence &seqA_,const Sequence &seqB_,const ArcMatches &arc_matches_,const Mapping &mappingA_, const Mapping &mappingB_,
 		 const int &threshold_,const int &min_size_,const int &alpha_1,const int &alpha_2, const int &alpha_3, const int &subopt_score,
-		 const int &easier_scoring_par, const string& sequenceA_,
-		 const string& sequenceB_, const string& file1_, const string& file2_);
+		 const int &easier_scoring_par,
+		 //const string& sequenceA_,
+		 //const string& sequenceB_,
+		 const string& file1_, const string& file2_);
     ~ExactMatcher();
     
     //! fills the A,G,B and F matrices
