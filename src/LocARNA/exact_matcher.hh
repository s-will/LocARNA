--- conflicted
+++ resolved
@@ -327,11 +327,6 @@
 	}
 
 	bool basepair_external(size_type i, size_type j) const{
-<<<<<<< HEAD
-		//cout << "i,j " << i << "," << j << endl;
-		//cout << "prob basepair external " <<  rnadata.prob_basepair_external(i,j) << endl;
-=======
->>>>>>> c5ee8bdd
 		return rnadata.prob_basepair_external(i,j)>=prob_basepair_external_threshold;
 	}
 
@@ -475,20 +470,6 @@
 		return structure;
 	}
 
-<<<<<<< HEAD
-	/*void add_pattern(string patId ,SinglePattern pattern1 ,SinglePattern pattern2, int score){
-	  //set_struct();
-	  mcsPatterns.add(patId, pat1Vec.size(), pattern1, pattern2, structure, score);
-//	  cout << "insert " << patId+"_2" << endl;
-//	  mcsPatterns.add(patId + "_2", pat1Vec.size(), pattern1, pattern2, structure, score);
-	}*/
-	
-	/*PatternPairMap& get_patternPairMap() {
-	  return mcsPatterns;
-	}*/
-
-=======
->>>>>>> c5ee8bdd
 	bool isEmpty(){
 	  //return epm.empty();
 		return pat1Vec.empty();
