#include "aligner_n.hh"
#include "anchor_constraints.hh"
#include "trace_controller.hh"
// #include "d_matrix.hh"

#include <math.h>
#include <assert.h>

#include <queue>

#include <iostream>


//using namespace std;


namespace LocARNA {

bool trace_debugging_output=false;


// ------------------------------------------------------------
// AlignerN: align / compute similarity
//

AlignerN::AlignerN(const AlignerN &a)
:scoring(a.scoring),
 mod_scoring(0),
 params(a.params),
 seqA(a.seqA),
 seqB(a.seqB),
 mapperA(a.mapperA),
 mapperB(a.mapperB),
 arc_matches(a.arc_matches),
 bpsA(a.bpsA),
 bpsB(a.bpsB),
 r(a.r),
 Dmat(a.Dmat),
 IAmat(a.IAmat),
 IBmat(a.IBmat),
 Ms(a.Ms),
 min_i(a.min_i),
 min_j(a.min_j),
 max_i(a.max_i),
 max_j(a.max_j),
 D_created(a.D_created),
 alignment(a.alignment),
 def_scoring_view(this),
 mod_scoring_view(this)
{}

AlignerN::AlignerN(const Sequence &seqA_,
	const Sequence &seqB_,
	const SparsificationMapper &mapperA_,
	const SparsificationMapper &mapperB_,
	const ArcMatches &arc_matches_,
	const AlignerParams *ap_,
	const Scoring *s_
)
: scoring(s_),
  mod_scoring(0),
  params(ap_),
  seqA(seqA_), seqB(seqB_),
  mapperA(mapperA_),
  mapperB(mapperB_),
  arc_matches(arc_matches_),
  bpsA(arc_matches_.get_base_pairsA()),
  bpsB(arc_matches_.get_base_pairsB()),
  r(1,1,seqA_.length(),seqB_.length()),
  D_created(false),
  alignment(seqA_,seqB_),
  def_scoring_view(this),
  mod_scoring_view(this)
{
    assert(!params->STRUCT_LOCAL);
    Ms.resize(params->STRUCT_LOCAL?8:1);

    Dmat.resize(bpsA.num_bps(),bpsB.num_bps());
    Dmat.fill(infty_score_t::neg_infty);

    IAmat.resize(mapperA.get_max_info_vec_size()+1, bpsB.num_bps());
    IBmat.resize(bpsA.num_bps(), mapperB.get_max_info_vec_size()+1);
        for (size_t k=0; k<(params->STRUCT_LOCAL?8:1); k++) {
	Ms[k].resize(mapperA.get_max_info_vec_size()+1,mapperB.get_max_info_vec_size()+1);
    }

}


//destructor
AlignerN::~AlignerN() {
    if (mod_scoring!=0) delete mod_scoring;
}

template<class ScoringView>
infty_score_t AlignerN::getGapCostBetween( pos_type leftSide, pos_type rightSide, bool isA, ScoringView sv) //todo: Precompute the matrix?!
{
    assert(leftSide < rightSide);
    if (leftSide >= rightSide)
	return infty_score_t::neg_infty;

    infty_score_t gap_score = (infty_score_t)0;
    for (pos_type lastPos = leftSide+1; lastPos < rightSide; lastPos++)
    {
	if ( (isA && params->constraints.aligned_in_a(lastPos))
		|| ( !isA && params->constraints.aligned_in_b(lastPos)) ) {
	    return infty_score_t::neg_infty;
	}
	else {
	    gap_score += sv.scoring()->gapX( lastPos, isA);
	}
<<<<<<< HEAD
	// compute IA entry
	infty_score_t max_score = infty_score_t::neg_infty;
	if ( !constraints_aligned_pos  ) {
		// due to constraints, i can be deleted
		max_score =
				std::max(	max_score,
						IX(i-1, arcY, isA) + sv.scoring()->gapX(i, isA));
	}

	
	/*
	//---------------------cost computation for left sided gap blocks ----------------------------
	//TODO: blockGapCosts can be computed just once and reused in method calls, variable can be transformed to an upper level attribute
	std::vector<infty_score_t> blockGapCostsX;
	blockGapCostsX.resize( i - xl + 1, infty_score_t::neg_infty); //one additional element for al
	//
	infty_score_t gap_score = (infty_score_t)0;

	// handling of anchor constraints:
	// anchored positions must not be excluded,
	// nor deleted
=======

    }
    return gap_score;
}
template<class ScoringView>
void AlignerN::compute_gap_costs( pos_type xl, pos_type xr, const Arc& arcY, std::vector<infty_score_t> &blockGapCostsX, bool isA, ScoringView sv )
{
    //---------------------cost computation for left sided gap blocks ----------------------------
    blockGapCostsX.resize( xr - xl , infty_score_t::neg_infty); //one additional element for al
    //
    infty_score_t gap_score = (infty_score_t)0;
>>>>>>> b4b5aeca

    // handling of anchor constraints:
    // anchored positions must not be excluded,
    // nor deleted

    pos_type lastPos;
    for (lastPos = xl + 1; lastPos < xr; lastPos++) { //TODO: to be optimized. can be integrated in the arc loop

	//		if (isA && params->trace_controller.min_col(lastPos) > arcY.left()) break; // fill only as long as column bl is accessible, remaining elements have been initialized with neg_infinity
	//		if ( !isA && params->trace_controller.max_col(arcY.left()) < lastPos ) break;


	if (!gap_score.is_neg_infty()) {
	    if ( (isA && params->constraints.aligned_in_a(lastPos))
		    || ( !isA && params->constraints.aligned_in_b(lastPos)) ) {
		gap_score = infty_score_t::neg_infty;
	    }
	    else {
		gap_score += sv.scoring()->gapX( lastPos, isA);
	    }
	}
	else
	{
	    break; //no more block of deletion/insertion is possible;
	}
<<<<<<< HEAD
	//-------------------------------------------------------------------------------------
	*/
	
	for (BasePairs::RightAdjList::const_iterator arcX = adjlX.begin();
			arcX != adjlX.end() && arcX->left() > xl  ; ++arcX) {
	    infty_score_t new_score = //blockGapCostsX[arcX->left() - xl ]
		sv.D(*arcX, arcY, isA ) //todo: ugly code!
		+ sv.scoring()->gapX(i, isA)*(arcX->left() - xl) // ATTENTION: this is just a quick hack; this is not correct
		+ sv.scoring()->gapX(i, isA)
		+ sv.scoring()->arcDel (*arcX, isA);
=======
>>>>>>> b4b5aeca

	blockGapCostsX[lastPos - xl ] = gap_score;
    }
    //-------------------------------------------------------------------------------------


}
<<<<<<< HEAD

// standard cases in alignment: base match, base in/del, arc match
// (for structure local alignment this is extended by exclusion handling)
//
// if lonely basepairs are disallowed, there is special treatment
//
//! @todo SW: computing the arcmatch score in the inner loop can be very expensive, in particular this is expensive when ribosum scoring is used with tau!=0 (=> consider to precompute scores)
=======
>>>>>>> b4b5aeca
template<class ScoringView>
infty_score_t AlignerN::compute_IX(index_t xl, const Arc& arcY, matidx_t i_index, std::vector<infty_score_t> const& blockGapCostsX, bool isA, ScoringView sv) {

    bool constraints_aligned_pos = false; //constraints are not considered, params->constraints.aligned_in_a(i_seq_pos);
    const BasePairs &bpsX = isA? bpsA : bpsB;
    const SparsificationMapper &mapperX = isA ? mapperA : mapperB;
    seq_pos_t i_seq_pos = mapperX.get_pos_in_seq_new(xl, i_index);
    seq_pos_t i_prev_seq_pos = mapperX.get_pos_in_seq_new(xl, i_index-1); //TODO: Check border i_index==1,0
    const ArcIdxVec &arcIdxVecX = mapperX.valid_arcs_right_adj(xl, i_index);

<<<<<<< HEAD
	tainted_infty_score_t max_score = infty_score_t::neg_infty; //use of tainted infty scores is somewhat faster

	// base match
	if (params->constraints.allowed_edge(i,j)) {
		max_score = M(i-1,j-1) + sv.scoring()->basematch(i,j);
	}
=======
    // compute IA entry
    infty_score_t max_score = infty_score_t::neg_infty;
    if ( !constraints_aligned_pos  ) {
	// due to constraints, i can be deleted
	infty_score_t ins_del_score = IX(i_index-1, arcY, isA) + sv.scoring()->gapX(i_seq_pos, isA) + getGapCostBetween(i_prev_seq_pos, i_seq_pos, isA, sv);
>>>>>>> b4b5aeca

	max_score = std::max( max_score, ins_del_score);
    }

<<<<<<< HEAD
	// base del
	max_score = std::max(max_score, TaintedInftyInt(M(i-1,j) + sv.scoring()->gapA(i)));

	// base ins
	max_score = std::max(max_score, TaintedInftyInt(M(i,j-1) + sv.scoring()->gapB(j)));
=======
    for (ArcIdxVec::const_iterator arcIdx = arcIdxVecX.begin(); arcIdx != arcIdxVecX.end(); ++arcIdx)
    {
	const Arc& arcX = bpsX.arc(*arcIdx);
	infty_score_t new_score =  sv.D(arcX, arcY, isA) + sv.scoring()->arcDel(arcX, isA)
						    + getGapCostBetween(xl, arcX.left(), isA, sv);

	if (new_score > max_score) {
	    max_score = new_score;
	}
>>>>>>> b4b5aeca

    }

<<<<<<< HEAD
	// standard case for arc match (without restriction to lonely pairs)
	//
	// Instead of common_right_end_list, two iterative loops of right_adjlist could be used. That might be more efficient but arc match scores are not available for an arbitrary pair of arcs
	// SW: my last tests don't show a large difference between the two variants below anymore
#if true
	for(ArcMatchIdxVec::const_iterator it=arc_matches.common_right_end_list( i, j ).begin();
			arc_matches.common_right_end_list(i,j).end() != it; ++it ) {
=======
    return max_score;
>>>>>>> b4b5aeca

}

template<class ScoringView>
infty_score_t
AlignerN::compute_M_entry(int state, index_t al, index_t bl, matidx_t i_index, matidx_t j_index, ScoringView sv) {

    assert(state == 0);
    if (trace_debugging_output)	std::cout << "compute_M_entry al: " << al << " bl: " << bl << " i: " << i_index << " j: " << j_index << std::endl;
    M_matrix_t &M = Ms[state];
    bool constraints_alowed_edge = true;// constraints are not considered,  params->constraints.allowed_edge(i_seq_pos, j_seq_pos)
    infty_score_t max_score = infty_score_t::neg_infty;
    seq_pos_t i_seq_pos = mapperA.get_pos_in_seq_new(al, i_index);
    seq_pos_t j_seq_pos = mapperB.get_pos_in_seq_new(bl, j_index);
    seq_pos_t i_prev_seq_pos = mapperA.get_pos_in_seq_new(al, i_index-1); //TODO: Check border i_index==1,0
    seq_pos_t j_prev_seq_pos = mapperB.get_pos_in_seq_new(bl, j_index-1); //TODO: Check border j_index==1,0
    // base match
    if ( constraints_alowed_edge &&
	    mapperA.pos_unpaired(al, i_index) && mapperB.pos_unpaired(bl, j_index) ) {
	max_score = M(i_index-1, j_index-1) + sv.scoring()->basematch(i_seq_pos, j_seq_pos)
							+ getGapCostBetween(i_prev_seq_pos, i_seq_pos, true, sv) + getGapCostBetween(j_prev_seq_pos, j_seq_pos, false, sv);//todo: precompute range gapcosts with memoru complexity O(n^2)?
    }

    // base del
    infty_score_t del_score = M(i_index-1, j_index) + sv.scoring()->gapA(i_seq_pos) + getGapCostBetween(i_prev_seq_pos, i_seq_pos, true, sv);
    max_score = std::max(max_score,  del_score );

    // base ins
    infty_score_t ins_score = M(i_index,j_index-1) + sv.scoring()->gapB(j_seq_pos) + getGapCostBetween( j_prev_seq_pos, j_seq_pos, false, sv);
    max_score = std::max(max_score, ins_score);

    // arc match

    // standard case for arc match (without restriction to lonely pairs)
    //
    //	for(ArcMatchIdxVec::const_iterator it=arc_matches.common_right_end_list( i, j ).begin();arc_matches.common_right_end_list(i,j).end() != it; ++it ) {
    const ArcIdxVec& arcsA = mapperA.valid_arcs_right_adj(al, i_index);
    const ArcIdxVec& arcsB = mapperB.valid_arcs_right_adj(bl, j_index);
    for (ArcIdxVec::const_iterator arcAIdx = arcsA.begin(); arcAIdx != arcsA.end(); ++arcAIdx)
    {

	const Arc& arcA = bpsA.arc(*arcAIdx);

	matidx_t arcA_left_index_before = mapperA.first_valid_mat_pos_before(al, arcA.left());
	seq_pos_t arcA_left_seq_pos_before = mapperA.get_pos_in_seq_new(al, arcA_left_index_before);
	for (ArcIdxVec::const_iterator arcBIdx = arcsB.begin(); arcBIdx != arcsB.end(); ++arcBIdx)
	{
	    const Arc& arcB = bpsB.arc(*arcBIdx);
	    matidx_t arcB_left_index_before = mapperB.first_valid_mat_pos_before(bl, arcB.left());
	    seq_pos_t arcB_left_seq_pos_before = mapperB.get_pos_in_seq_new(bl, arcB_left_index_before);


<<<<<<< HEAD
		if ( xl > al && yl > bl)
		{
		    tainted_infty_score_t new_score =  M(arcX.left()-1,arcY.left()-1) + sv.D(arcX,arcY) + sv.scoring()->arcmatch(am);
			if (new_score > max_score) {
				max_score=new_score;
//				std::cout << "compute_M_entry arcs " << arcX << " , " << arcY << " new score: " << new_score << "arc match score: " << sv.scoring()->arcmatch(am) << std::endl;
			}
		}
	}
#else
	const BasePairs::RightAdjList &adjlA = bpsA.right_adjlist(i);
	const BasePairs::RightAdjList &adjlB = bpsB.right_adjlist(j);
	
	// for all pairs of arcs in A and B that have right ends i and j, respectively
	//
	for (BasePairs::RightAdjList::const_iterator arcX=adjlA.begin();
	     arcX!=adjlA.end() && arcX->left() > al  ; ++arcX) {
	    for (BasePairs::RightAdjList::const_iterator arcY=adjlB.begin();
		 arcY!=adjlB.end() && arcY->left() > bl ; ++arcY) {
		
		tainted_infty_score_t new_score =  M(arcX->left()-1,arcY->left()-1) + sv.D(*arcX,*arcY) + sv.scoring()->arcmatch(*arcX,*arcY);
		if (new_score > max_score) {
		    max_score=new_score;
		    // std::cout << "compute_M_entry arcs " << arcX << " , " << arcY << " new score: " << new_score << "arc match score: " << sv.scoring()->arcmatch(am) << std::endl;
		}
	    }
	}
#endif

	return max_score;

=======
	    infty_score_t loop_match_score =  M(arcA_left_index_before, arcB_left_index_before) + sv.D( arcA, arcB ) +  sv.scoring()->arcmatch(arcA, arcB) //toask: Should I also care about scoring scheme for IA,IB?
								    + getGapCostBetween( arcA_left_seq_pos_before, arcA.left(), true, sv)
								    + getGapCostBetween( arcB_left_seq_pos_before, arcB.left(), false, sv);
	    if (loop_match_score > max_score) {
		max_score = loop_match_score;
		//				std::cout << "compute_M_entry arcs " << arcX << " , " << arcY << " new score: " << new_score << "arc match score: " << sv.scoring()->arcmatch(am) << std::endl;
	    }
	}
    }

    return max_score;
>>>>>>> b4b5aeca
}


// generic initalization method.
//
template <class ScoringView>
void
AlignerN::init_M(int state, pos_type al, pos_type ar, pos_type bl, pos_type br, ScoringView sv) {

    // alignments that have empty subsequence in A (i=al) and
    // end with gap in alistr of B do not exist ==> -infty

    if (trace_debugging_output)
	std::cout << "init_state al: " << al << " bl: " << bl << " ar: " << ar << " br: " << br << std::endl;

    M_matrix_t &M = Ms[state];

    // al,bl can only be reached in states, where this is legal with cost 0 for empty alignment
    M(0,0) = (infty_score_t)0;

    //	std::cout << "COL is"<<bl<<" AL: "<<al<<" AR: "<<ar<<std::endl;

    // init first col bl
    //
    infty_score_t indel_score = (infty_score_t)0; //TODO: indel_opening score for locarna_n
    // handling of anchor constraints:
    // anchored positions must not be excluded,
    // nor deleted
    matidx_t i_index;
    for (i_index = 1; i_index < mapperA.number_of_valid_mat_pos(al); i_index++) {

	seq_pos_t i_seq_pos = mapperA.get_pos_in_seq_new(al,i_index);
	if (trace_debugging_output) std::cout << "i_index:" << i_index << " i_seq_pos:" << i_seq_pos << std::endl;
	//		if (params->trace_controller.min_col(i)>bl) break; // no trace controller in this version
	//todo: check alignment constraints in the invalid positions between valid gaps
	if (!indel_score.is_neg_infty()) { //toask: should we check this yet?
/*	    if (params->constraints.aligned_in_a(i_seq_pos) )
	    { //toask: check for constraints.aligned_in_x? where?
		indel_score=infty_score_t::neg_infty;
	    }
	    else */ {
		seq_pos_t i_prev_seq_pos = mapperA.get_pos_in_seq_new(al,i_index-1); //tocheck: verify i_index==1
		indel_score = indel_score + getGapCostBetween(i_prev_seq_pos, i_seq_pos, true, sv) + sv.scoring()->gapA(i_seq_pos); //toask: infty_score_t operator+ overloading
	    }
	}
	M(i_index,0) = indel_score;
    }

    // init first row al
    //
    indel_score=(infty_score_t)0;

    matidx_t j_index;
    for (j_index=1 ; j_index < mapperB.number_of_valid_mat_pos(bl); j_index++) {
	seq_pos_t j_seq_pos = mapperB.get_pos_in_seq_new(bl,j_index);
	if (!indel_score.is_neg_infty()) {
	   /* if (params->constraints.aligned_in_b(j_seq_pos)) {
		indel_score=infty_score_t::neg_infty;
	    }
	    else*/ {
		seq_pos_t j_prev_seq_pos = mapperB.get_pos_in_seq_new(bl,j_index-1); //tocheck: verify j_index==1

		indel_score = indel_score + getGapCostBetween(j_prev_seq_pos, j_seq_pos, true, sv) + sv.scoring()->gapB(j_seq_pos); //toask: infty_score_t operator+ overloading
	    }
	}
	M(0,j_index) = indel_score;
    }

}


void AlignerN::fill_IA_entries ( pos_type al, Arc arcB, pos_type max_ar)
{

    IAmat(0, arcB.idx()) = infty_score_t::neg_infty; //tocheck: initial index validity
    std::vector<infty_score_t> blockGapCostsA;
    compute_gap_costs(al, max_ar, arcB,blockGapCostsA, true, def_scoring_view );
    for (matidx_t i_index = 1; i_index < mapperA.number_of_valid_mat_pos(al); i_index++) {

	// limit entries due to trace controller

	IAmat(i_index, arcB.idx()) = compute_IX(al, arcB, i_index, blockGapCostsA, true, def_scoring_view);
    }
    //	cout << "fill_IA_entries al: "<< al << " arcB.idx: " << arcB.idx() << " arcB.left: " << arcB.left() << " arcB.right: " << arcB.right() << " IAmat: " << std::endl << IAmat << std::endl;


}

void AlignerN::fill_IB_entries ( Arc arcA, pos_type bl, pos_type max_br)

{

    IBmat(arcA.idx(), 0) = infty_score_t::neg_infty; //tocheck: initial index validity
    std::vector<infty_score_t> blockGapCostsB;
    compute_gap_costs(bl, max_br, arcA, blockGapCostsB, true, def_scoring_view );

    for (pos_type j_index = 1; j_index < mapperB.number_of_valid_mat_pos(bl); j_index++) {		// limit entries due to trace controll
	IBmat(arcA.idx(), j_index) = compute_IX(bl, arcA, j_index, blockGapCostsB, false, def_scoring_view);
    }
    //	cout << "fill_IB_entries arcA: " << arcA << " bl: "<< bl <<  " IBmat: " << std::endl << IBmat << std::endl;

}
void
AlignerN::align_M(pos_type al,pos_type ar,pos_type bl,pos_type br, bool allow_exclusion) {

    assert(br>0); // if br<=0 we run into trouble below when computing br-1

    init_M(E_NO_NO, al, ar, bl, br, def_scoring_view);
    if (trace_debugging_output)	cout << "init_M finished" << endl;

    for (matidx_t i_index = 1; i_index < mapperA.number_of_valid_mat_pos(al); i_index++) {
	//todo:toask: check right side not exceeding ar,br?
	/*
	    // limit entries due to trace controller
		pos_type min_col = std::max(bl+1,params->trace_controller.min_col(i));
		pos_type max_col = std::min(br-1,params->trace_controller.max_col(i));
	 */
	for (matidx_t j_index = 1; j_index < mapperB.number_of_valid_mat_pos(bl); j_index++) {
	    Ms[E_NO_NO](i_index,j_index) = compute_M_entry(E_NO_NO,al,bl,i_index,j_index,def_scoring_view);
	}
    }

    assert ( ! allow_exclusion );

    if (trace_debugging_output)	std::cout << "align_M aligned M is :" << std::endl << Ms[E_NO_NO] << std::endl;
}

// compute the entries in the D matrix that
// can be computed from the matrix/matrices M, IA, IB
// for the subproblem al,bl,max_ar,max_br
//
// pre: M,IA,IB matrices are computed by a call to
void 
AlignerN::fill_D_entries(pos_type al, pos_type bl)
{
    if (trace_debugging_output) std::cout << "fill_D_entries al: " << al << " bl: " << bl << std::endl;
    UnmodifiedScoringViewN sv = def_scoring_view;
    for(ArcMatchIdxVec::const_iterator it=arc_matches.common_left_end_list(al,bl).begin();
	    arc_matches.common_left_end_list(al,bl).end() != it; ++it ) {

	const ArcMatch &am = arc_matches.arcmatch(*it);

	const Arc &arcA=am.arcA();
	const Arc &arcB=am.arcB();

	if (trace_debugging_output)	cout << "arcA:" << arcA << " arcB:" << arcB << endl;
	seq_pos_t ar_seq_pos = arcA.right();
	seq_pos_t br_seq_pos = arcB.right();

	matidx_t ar_prev_mat_idx_pos = mapperA.first_valid_mat_pos_before(al, ar_seq_pos);
	matidx_t br_prev_mat_idx_pos = mapperB.first_valid_mat_pos_before(bl, br_seq_pos);

	if (trace_debugging_output)	cout << "ar_prev_mat_idx_pos:" << ar_prev_mat_idx_pos << " br_prev_mat_idx_pos:" << br_prev_mat_idx_pos << endl;

	seq_pos_t ar_prev_seq_pos = mapperA.get_pos_in_seq_new(al, ar_prev_mat_idx_pos);
	infty_score_t jumpGapCostA = getGapCostBetween(ar_prev_seq_pos, ar_seq_pos, true, sv);

	seq_pos_t br_prev_seq_pos = mapperB.get_pos_in_seq_new(bl, br_prev_mat_idx_pos);
	infty_score_t jumpGapCostB = getGapCostBetween(br_prev_seq_pos, br_seq_pos, false, sv);

	infty_score_t m= Ms[0](ar_prev_mat_idx_pos, br_prev_mat_idx_pos) + jumpGapCostA + jumpGapCostB;
	infty_score_t ia= IAmat(ar_prev_mat_idx_pos,arcB.idx()) + jumpGapCostA;
	infty_score_t ib= IBmat(arcA.idx(),br_prev_mat_idx_pos) + jumpGapCostB;
	if (trace_debugging_output)	cout << "m=" << m << " ia=" << ia << " ib=" << ib << endl;
	assert (! params->STRUCT_LOCAL);

	D(am) = std::max(m, ia);
	D(am) = std::max(D(am), ib );

	//		std::cout <<"["<< am.arcA() << "," <<am.arcB() <<"]:" << D(am) << std::endl;

	assert(! scoring->stacking());
    }
}


// compute all entries D
void
AlignerN::align_D() {
    // for al in r.get_endA() .. r.get_startA
<<<<<<< HEAD
    for (pos_type al=r.get_endA()+1; al>r.get_startA(); ) { al--;
	//	std::cout << "align_D al: " << al << std:.endl;
	const BasePairs::LeftAdjList &adjlA = bpsA.left_adjlist(al);
	if ( adjlA.empty() )
	    {
		//		std::cout << "empty left_adjlist(al)" << endl;
		continue;
	    }
=======
    for (pos_type al=r.get_endA()+1; al>r.get_startA(); ) {
	al--;
	if (trace_debugging_output) std::cout << "align_D al: " << al << std::endl;
	const BasePairs::LeftAdjList &adjlA = bpsA.left_adjlist(al);
	if ( adjlA.empty() )
	{
	    if (trace_debugging_output)	std::cout << "empty left_adjlist(al)" << endl;
	    continue;
	}
>>>>>>> b4b5aeca
	//	pos_type max_bl = std::min(r.get_endB(),params->trace_controller.max_col(al)); //TODO: check trace_controller or not? It seems not!
	//	pos_type min_bl = std::max(r.get_startB(),params->trace_controller.min_col(al));

	pos_type max_bl = r.get_endB();
	pos_type min_bl = r.get_startB();

	// for bl in max_bl .. min_bl
	for (pos_type bl=max_bl+1; bl > min_bl;) {
	    bl--;

	    const BasePairs::LeftAdjList &adjlB = bpsB.left_adjlist(bl);

	    if ( adjlB.empty() )
<<<<<<< HEAD
		{
		    //		std::cout << "empty left_adjlist(bl)" << endl;
		    continue;
		}

	    //	std::cout << "size of left_adjlist(bl): " << adjlB.size() << std::endl;
	    // ------------------------------------------------------------
	    // old code for finding maximum arc ends:
	    
	    // pos_type max_ar=adjlA.begin()->right();	//tracecontroller not considered
	    // pos_type max_br=adjlB.begin()->right();

	    // //find the rightmost possible basepair for left base al
	    // for (BasePairs::LeftAdjList::const_iterator arcA = adjlA.begin();
	    // 	 arcA != adjlA.end(); arcA++)
	    // 	{
	    // 	    if (max_ar < arcA->right() )
	    // 		max_ar = arcA->right();
	    // 	}
	    // //find the rightmost possible basepair for left base bl
	    // for (BasePairs::LeftAdjList::const_iterator arcB = adjlB.begin();
	    // 	 arcB != adjlB.end(); arcB++)
	    // 	{
	    // 	    if (max_br < arcB->right() )
	    // 		max_br = arcB->right();
	    // 	}
	    
	    // ------------------------------------------------------------
	    // from aligner.cc: find maximum arc ends
	    pos_type max_ar=al;
	    pos_type max_br=bl;
	    
	    // get the maximal right ends of any arc match with left ends (al,bl)
	    // in noLP mode, we don't consider cases without immediately enclosing arc match
	    assert(params->no_lonely_pairs==false);
	    arc_matches.get_max_right_ends(al,bl,&max_ar,&max_br,params->no_lonely_pairs);
	    
	     // check whether there is an arc match at all
	    if (al==max_ar || bl == max_br) continue;
	    

	    align_M(al,max_ar,bl,max_br,params->STRUCT_LOCAL);

	    for (BasePairs::LeftAdjList::const_iterator arcB = adjlB.begin();
		 arcB != adjlB.end(); arcB++)
		{
		    fill_IA_entries(al, *arcB, max_ar );
		}

	    for (BasePairs::LeftAdjList::const_iterator arcA = adjlA.begin();
		 arcA != adjlA.end(); arcA++)
		{
		    fill_IB_entries(*arcA, bl, max_br );
		}




=======
	    {
		if (trace_debugging_output)	std::cout << "empty left_adjlist(bl)" << endl;
		continue;
	    }
	    //	std::cout << "size of left_adjlist(bl): " << adjlB.size() << std::endl;
	    pos_type max_ar=adjlA.begin()->right();
	    pos_type max_br=adjlB.begin()->right();

	    //find the rightmost possible basepair for left base al
	    for (BasePairs::LeftAdjList::const_iterator arcA = adjlA.begin();
		    arcA != adjlA.end(); arcA++)
	    {
		if (max_ar < arcA->right() )
		    max_ar = arcA->right();
	    }
	    //find the rightmost possible basepair for left base bl
	    for (BasePairs::LeftAdjList::const_iterator arcB = adjlB.begin();
		    arcB != adjlB.end(); arcB++)
	    {
		if (max_br < arcB->right() )
		    max_br = arcB->right();
	    }
	    align_M(al,max_ar,bl,max_br,params->STRUCT_LOCAL);

	    for (BasePairs::LeftAdjList::const_iterator arcB = adjlB.begin();
		    arcB != adjlB.end(); arcB++)
	    {
		fill_IA_entries(al, *arcB, max_ar );
	    }

	    for (BasePairs::LeftAdjList::const_iterator arcA = adjlA.begin();
		    arcA != adjlA.end(); arcA++)
	    {
		fill_IB_entries(*arcA, bl, max_br );
	    }
>>>>>>> b4b5aeca

	    //std::cout << al << ","<<bl<<":"<<std::endl
	    //	      << Ms[E_NO_NO] << std::endl;

	    // ------------------------------------------------------------
	    // fill D matrix entries
	    //
	    assert(! params->no_lonely_pairs);

	    fill_D_entries(al,bl);
<<<<<<< HEAD
=======
	    if (trace_debugging_output)	cout << "D filled" << endl;
>>>>>>> b4b5aeca

	}
    }

    D_created=true; // now the matrix D is built up
}


// compute the alignment score
infty_score_t
AlignerN::align() {
<<<<<<< HEAD
    stopwatch.start("align");
	// ------------------------------------------------------------
	// computes D matrix (if not already done) and then does the alignment on the top level
	// ------------------------------------------------------------
	if (!D_created) align_D();

	if (params->SEQU_LOCAL) {
		std::cerr << "SEQU_LOCAL is not supported by locarna_n\n" << std::endl;
		exit(-1);
	} else { // sequence global alignment

		// align toplevel globally with potentially free endgaps (as given by description params->free_endgaps)
		//return align_top_level_free_endgaps(); //TODO: implement align_top_level_free_endgaps()

		align_M(r.get_startA()-1, r.get_endA()+1, r.get_startB()-1, r.get_endB()+1, false);
		return Ms[E_NO_NO]( r.get_endA(), r.get_endB()); //no free end gaps
	}
    stopwatch.stop("align");
=======
    // ------------------------------------------------------------
    // computes D matrix (if not already done) and then does the alignment on the top level
    // ------------------------------------------------------------
    if (!D_created) align_D();

    if (params->SEQU_LOCAL) {
	std::cerr << "SEQU_LOCAL is not supported by locarna_n\n" << std::endl;
	exit(-1);
    } else { // sequence global alignment

	// align toplevel globally with potentially free endgaps (as given by description params->free_endgaps)
	//return align_top_level_free_endgaps(); //TODO: implement align_top_level_free_endgaps()
	seq_pos_t ps_al = r.get_startA()-1;
	seq_pos_t ps_ar = r.get_endB()+1;
	seq_pos_t ps_bl = r.get_startB()-1;
	seq_pos_t ps_br = r.get_endB()+1;
	matidx_t last_index_A = mapperA.number_of_valid_mat_pos(ps_al)-1;
	seq_pos_t last_valid_seq_pos_A = mapperA.get_pos_in_seq_new(ps_al, last_index_A);
	matidx_t last_index_B = mapperB.number_of_valid_mat_pos(ps_bl)-1;
	seq_pos_t last_valid_seq_pos_B = mapperB.get_pos_in_seq_new(ps_bl, last_index_B);

	align_M(ps_al, last_index_A, ps_bl, last_index_B, false); //todo: use get_startA-1 in sparsification_mapper and other parts
	return Ms[E_NO_NO]( last_index_A, last_index_B)
						+ getGapCostBetween( last_valid_seq_pos_A, ps_ar, true, def_scoring_view) //TODO: Set alla scoring views as method memebers
						+ getGapCostBetween( last_valid_seq_pos_B, ps_br, false, def_scoring_view) ; //no free end gaps
    }
>>>>>>> b4b5aeca
}

// ------------------------------------------------------------

template <class ScoringView>
void AlignerN::trace_IX (pos_type xl, matidx_t i_index, const Arc &arcY, bool isA, ScoringView sv)
{
    if (trace_debugging_output) std::cout << "****trace_IX****" << (isA?"A ":"B ") << " (" << xl << ","<< i_index << "] , " << arcY << std::endl;
    const BasePairs &bpsX = isA? bpsA : bpsB;
    const SparsificationMapper &mapperX = isA ? mapperA : mapperB;
    bool constraints_aligned_pos = false;

    seq_pos_t i_seq_pos = mapperX.get_pos_in_seq_new(xl, i_index);
    seq_pos_t i_prev_seq_pos = mapperX.get_pos_in_seq_new(xl, i_index-1);


    if ( i_seq_pos <= xl )
    {
	for (size_type k = arcY.left()+1; k < arcY.right(); k++) {
	    if (isA)
		alignment.append(-2,k);
	    else
		alignment.append(k,-2);
	}
	return;
    }

    if ( sv.scoring()->indel_opening() == 0 ) { // base del and ins, linear cost

	if( !constraints_aligned_pos
		&&
		IX(i_index, arcY, isA) == IX(i_index-1, arcY, isA) + sv.scoring()->gapX(i_seq_pos, isA) + getGapCostBetween(i_prev_seq_pos, i_seq_pos, isA, sv) )
	{
	    trace_IX( xl, i_index-1, arcY, isA, sv);
	    for ( size_type k = i_prev_seq_pos + 1; k <= i_seq_pos; k++)
	    {
		if (isA)
		    alignment.append(k, -2);
		else
		    alignment.append(-2, k);
	    }
	    return;
	}
    }else {
	// base del and ins, affine cost tbd
	assert ( sv.scoring()->indel_opening() == 0 );
    }

    const ArcIdxVec &arcIdxVecX = mapperX.valid_arcs_right_adj(xl, i_index);

    for (ArcIdxVec::const_iterator arcIdx = arcIdxVecX.begin(); arcIdx != arcIdxVecX.end(); ++arcIdx)
    {
	const Arc& arcX = bpsX.arc(*arcIdx);
	infty_score_t current_score =  sv.D(arcX, arcY, isA) + sv.scoring()->arcDel(arcX, isA) + getGapCostBetween(xl, arcX.left(), isA, sv);

	if ( IX(i_index, arcY, isA) == current_score) {

	    if (trace_debugging_output) std::cout << "Arc Deletion for X " << (isA?"A ":"B ") << std::endl;
	    if (isA)
	    {
		alignment.add_basepairA(arcX.left(), arcX.right());
		for (size_type k = xl+1; k <= arcX.left(); k++) {
		    alignment.append(k, -2);
		}

		trace_D(arcX, arcY, sv);

		alignment.append(arcX.right(), -2);
	    }
	    else
	    {
		alignment.add_basepairB(arcX.left(), arcX.right());
		for (size_type k = xl+1; k <= arcX.left(); k++) {
		    alignment.append(-2, k);
		}

		trace_D(arcY, arcX, sv);

		alignment.append(-2, arcX.right());

	    }
	}

    }

}


// AlignerN: traceback
template<class ScoringView>
void AlignerN::trace_D(const Arc &arcA, const Arc &arcB, ScoringView sv) {

    if (trace_debugging_output) std::cout << "****trace_D****" << arcA << " " << arcB <<std::endl;
    assert(! params->STRUCT_LOCAL);

    seq_pos_t al = arcA.left();
    seq_pos_t ar_seq_pos = arcA.right();
    seq_pos_t bl = arcB.left();
    seq_pos_t br_seq_pos = arcB.right();
    seq_pos_t ar_prev_mat_idx_pos = mapperA.first_valid_mat_pos_before(al, ar_seq_pos);
    seq_pos_t ar_prev_seq_pos = mapperA.get_pos_in_seq_new(al, ar_prev_mat_idx_pos);
    infty_score_t jumpGapCostA = getGapCostBetween(ar_prev_seq_pos, ar_seq_pos, true, sv);

    matidx_t br_prev_mat_idx_pos = mapperB.first_valid_mat_pos_before(bl, br_seq_pos); //tocheck: ar or ar-1?
    seq_pos_t br_prev_seq_pos = mapperB.get_pos_in_seq_new(bl, br_prev_mat_idx_pos);
    infty_score_t jumpGapCostB = getGapCostBetween(br_prev_seq_pos, br_seq_pos, false, sv);

    // --------------------
    // case of stacking: not supported
    assert(! scoring->stacking());

    // --------------------
    // now handle the case that arc match is not stacked

    //first compute IA
    fill_IA_entries(al, arcB, ar_seq_pos);
    if ( sv.D(arcA, arcB) == IA( ar_prev_mat_idx_pos, arcB ) + jumpGapCostA )
    {
	trace_IX(al, ar_prev_mat_idx_pos, arcB, true, sv);
	for ( size_type k = ar_prev_seq_pos + 1; k < ar_seq_pos; k++)
	{
	    alignment.append(k, -1);
	}
	return;
    }

    fill_IB_entries(arcA, bl, br_seq_pos);
    if (sv.D(arcA, arcB) ==  IB(arcA, br_prev_mat_idx_pos ) + jumpGapCostB )
    {
	trace_IX(bl, br_prev_mat_idx_pos, arcA, false, sv);
	for ( size_type k = br_prev_seq_pos + 1; k < br_seq_pos; k++)
	{
	    alignment.append(-1, k);
	}
	return;
    }

    // first recompute M
    align_M(al,ar_seq_pos, bl, br_seq_pos,	params->STRUCT_LOCAL);

    trace_M(0, al, ar_prev_mat_idx_pos, bl, br_prev_mat_idx_pos, false, def_scoring_view);
    for ( size_type k = ar_prev_seq_pos + 1; k < ar_seq_pos; k++)
    {
	alignment.append(k, -1);
    }
    for ( size_type k = br_prev_seq_pos + 1; k < br_seq_pos; k++)
    {
	alignment.append(-1, k);
    }

    return;
}

template<class ScoringView>
void AlignerN::trace_D(const ArcMatch &am, ScoringView sv) {

    trace_D(am.arcA(), am.arcB(), sv);
}

// trace and handle all cases that do not involve exclusions
template<class ScoringView>
void AlignerN::trace_M_noex(int state,pos_type al, matidx_t i_index, pos_type bl, matidx_t j_index, bool tl, ScoringView sv) {

    assert (state == E_NO_NO);
    M_matrix_t &M=Ms[state];


    seq_pos_t i_seq_pos = mapperA.get_pos_in_seq_new(al, i_index);
    seq_pos_t j_seq_pos = mapperB.get_pos_in_seq_new(bl, j_index);
    if ( i_seq_pos == al && j_seq_pos == bl )
    	return;


    seq_pos_t i_prev_seq_pos = 0;
    if ( i_seq_pos > al )
	i_prev_seq_pos = mapperA.get_pos_in_seq_new(al, i_index-1); //TODO: Check border i_index==1,0
    seq_pos_t j_prev_seq_pos = 0;
    if (j_seq_pos > bl )
	j_prev_seq_pos = mapperB.get_pos_in_seq_new(bl, j_index-1); //TODO: Check border j_index==1,0
    bool constraints_alowed_edge = true; // constraints are not considered,  params->constraints.allowed_edge(i_seq_pos, j_seq_pos)
    bool constraints_aligned_pos_A = false; // TOcheck: Probably unnecessary, constraints are not considered
    bool constraints_aligned_pos_B = false; // TOcheck: Probably unnecessaryconstraints are not considered
    // determine where we get M(i,j) from



    // std::cout << i << " " << j << " " << sv.scoring()->basematch(i,j)<<std::endl;

    // match

    if (  i_seq_pos > al && j_seq_pos > bl &&
	    constraints_alowed_edge
	    && mapperA.pos_unpaired(al, i_index) && mapperB.pos_unpaired(bl, j_index)
	    && M(i_index,j_index) ==  M(i_index-1, j_index-1) + sv.scoring()->basematch(i_seq_pos, j_seq_pos)
	    + getGapCostBetween(i_prev_seq_pos, i_seq_pos, true, sv) + getGapCostBetween(j_prev_seq_pos, j_seq_pos, false, sv) ) {
	if (trace_debugging_output) std::cout << "base match " << i_index << " , " << j_index << std::endl;

	trace_M(state, al, i_index-1, bl, j_index-1, tl, sv);

/*	for ( size_type k = i_prev_seq_pos + 1; k < i_seq_pos; k++)
	{
	    alignment.append(k, -1);
	}
	for ( size_type k = j_prev_seq_pos + 1; k < j_seq_pos; k++)
	{
	    alignment.append(-1, k);
	}
	*/
	alignment.append(i_seq_pos,j_seq_pos);
	return;
    }

    if ( sv.scoring()->indel_opening() == 0 ) { // base del and ins, linear cost
	// del
	if (  i_seq_pos > al &&
		!constraints_aligned_pos_A
		&& M(i_index,j_index) ==
			M(i_index-1, j_index) + sv.scoring()->gapA(i_seq_pos) + getGapCostBetween(i_prev_seq_pos, i_seq_pos, true, sv) )
	{
	    trace_M(state, al, i_index-1, bl, j_index, tl, sv);
	    alignment.append(i_seq_pos, -1 );
	    /* for ( size_type k = i_prev_seq_pos + 1; k <= i_seq_pos; k++)
	    {
		alignment.append(k, -1);
	    }*/
	    return;
	}

	// ins
	if (  j_seq_pos > bl &&
		!constraints_aligned_pos_B
		&& M(i_index,j_index) ==
			M(i_index,j_index-1) + sv.scoring()->gapB(j_seq_pos) + getGapCostBetween( j_prev_seq_pos, j_seq_pos, false, sv))
	{
	    trace_M(state, al, i_index, bl, j_index-1, tl, sv);
	    alignment.append(-1, j_seq_pos);
	    /*for ( size_type k = j_prev_seq_pos + 1; k <= j_seq_pos; k++)
	    {
		alignment.append(-1, k);
	    }*/
	    return;
	}

    }
    else {
	// base del and ins, affine cost
	assert ( sv.scoring()->indel_opening() == 0 );
    }

    // only consider arc match cases if edge (i,j) is allowed and valid! (assumed valid)
    if ( ! constraints_alowed_edge  )
    {
	std::cerr << "WARNING: unallowed edge" << std::endl;
	return;
    }


    // here (i,j) is allowed and valid,

    //  arc match

    const ArcIdxVec& arcsA = mapperA.valid_arcs_right_adj(al, i_index);
        const ArcIdxVec& arcsB = mapperB.valid_arcs_right_adj(bl, j_index);
        for (ArcIdxVec::const_iterator arcAIdx = arcsA.begin(); arcAIdx != arcsA.end(); ++arcAIdx)
        {

            const Arc& arcA = bpsA.arc(*arcAIdx);

            matidx_t arcA_left_index_before = mapperA.first_valid_mat_pos_before(al, arcA.left());
            seq_pos_t arcA_left_seq_pos_before = mapperA.get_pos_in_seq_new(al, arcA_left_index_before);
            for (ArcIdxVec::const_iterator arcBIdx = arcsB.begin(); arcBIdx != arcsB.end(); ++arcBIdx)
            {
        	const Arc& arcB = bpsB.arc(*arcBIdx);
        	matidx_t arcB_left_index_before = mapperB.first_valid_mat_pos_before(bl, arcB.left());
        	seq_pos_t arcB_left_seq_pos_before = mapperB.get_pos_in_seq_new(bl, arcB_left_index_before);


        	infty_score_t loop_match_score =  M(arcA_left_index_before, arcB_left_index_before) + sv.D( arcA, arcB ) +  sv.scoring()->arcmatch(arcA, arcB) //toask: Should I also care about scoring scheme for IA,IB?
            									    + getGapCostBetween( arcA_left_seq_pos_before, arcA.left(), true, sv)
            									    + getGapCostBetween( arcB_left_seq_pos_before, arcB.left(), false, sv);
        	if ( M(i_index, j_index) == loop_match_score ) {

        	    if (trace_debugging_output) std::cout << "arcmatch "<< arcA <<";"<< arcB << " :: "   << std::endl;

        	    trace_M(state, al, arcA_left_index_before, bl, arcB_left_index_before, tl, sv);

        	    /*for ( size_type k = arcA_left_seq_pos_before + 1; k < arcA.left(); k++)
        	    {
        		alignment.append(k, -1);
        	    }
        	    for ( size_type k = arcB_left_seq_pos_before + 1; k < arcB.left(); k++)
        	    {
        		alignment.append(-1, k);
        	    }
        	    */
        	    alignment.add_basepairA(arcA.left(), arcA.right());
        	    alignment.add_basepairB(arcB.left(), arcB.right());
        	    alignment.append(arcA.left(),arcB.left());

        	    // do the trace below the arc match

        	    assert(! params->no_lonely_pairs);
        	    trace_D(arcA, arcB, sv);
        	    alignment.append(arcA.right(),arcB.right());



        	    return;

        	}
            }
        }



    if (trace_debugging_output) std::cout << "WARNING: No trace found!" << std::endl;
}

// do the trace within one arc match.
// the cases without exclusions are delegated to trace_noex
template <class ScoringView>
void
AlignerN::trace_M(int state,pos_type al, matidx_t i_index, pos_type bl, matidx_t j_index, bool tl, ScoringView sv) {
    //pre: M matrices for arc computed
    M_matrix_t &M=Ms[state];
    assert (state == E_NO_NO);
    assert(! params->SEQU_LOCAL); //Local seq alignment not implemented yet.

    seq_pos_t i_seq_pos = mapperA.get_pos_in_seq_new(al, i_index);
    seq_pos_t j_seq_pos = mapperB.get_pos_in_seq_new(bl, j_index);
    if (trace_debugging_output) std::cout << "******trace_M***** " << " al:" << al << " i:" << i_seq_pos <<" bl:"<< bl << " j:" << j_seq_pos << " :: " <<  M(i_index,j_index) << std::endl;

//    if ( i_seq_pos <= al ) {
//	for (int k = bl+1; k <= j_seq_pos; k++) { //TODO: end gaps cost is not free
//
//	    if ( ((al == r.get_startA()-1) && mapperB.is_valid_pos_external(k))
//		    || ( (al != r.get_startA()-1) && mapperB.is_valid_pos((k)) )
//		alignment.append(-1,k);
//
//
//	}
//    }

//    if (j_seq_pos <= bl) {
//	for (int k = al+1;k <= i_seq_pos; k++) {
//
//	    if ( ((bl == r.get_startB()-1) && mapperA.is_valid_pos_external(k))
//		    || ( (bl != r.get_startB()-1) && mapperA.is_valid_pos(k)) )
//		alignment.append(k,-1);
//
//	}
//	return;
//    }


    switch(state) {
    case E_NO_NO:
	trace_M_noex(state, al, i_index, bl, j_index, tl, sv);
	break;
    }
}

template<class ScoringView>
void
AlignerN::trace(ScoringView sv) {
    // pre: last call align_in_arcmatch(r.get_startA()-1,r.get_endA()+1,r.get_startB()-1,r.get_endB()+1);
    //      or align_top_level_locally for SEQU_LOCAL alignent

    // reset the alignment strings (to empty strings)
    // such that they can be written again during the trace
    alignment.clear();

    // free end gap version: trace_M(E_NO_NO,r.get_startA()-1,max_i,r.get_startB()-1,max_j,true,sv);
    seq_pos_t ps_al = r.get_startA() - 1;
    matidx_t last_mat_idx_pos_A = mapperA.number_of_valid_mat_pos(ps_al) -1;//tocheck: check the correctness
    seq_pos_t last_seq_pos_A = mapperA.get_pos_in_seq_new(ps_al, last_mat_idx_pos_A);

    seq_pos_t ps_bl = r.get_startB() - 1;
    matidx_t last_mat_idx_pos_B = mapperB.number_of_valid_mat_pos(ps_bl) -1;//tocheck: check the correctness
    seq_pos_t last_seq_pos_B = mapperB.get_pos_in_seq_new(ps_bl, last_mat_idx_pos_B);

    trace_M(E_NO_NO, ps_al, last_mat_idx_pos_A, ps_bl, last_mat_idx_pos_B, true, sv); //TODO: right side for trace_M differs with align_M
/*    for ( size_type k = last_seq_pos_A + 1; k <= r.get_endA(); k++)//tocheck: check the correctness
    {
		alignment.append(k, -1);
    }
    for ( size_type k = last_seq_pos_B + 1; k <= r.get_endB(); k++)//tocheck: check the correctness
    {
	    alignment.append(-1, k);
    }
*/
}

void
AlignerN::trace() {
    stopwatch.start("trace");

    trace(def_scoring_view);

    stopwatch.stop("trace");
}


//! type of a task (used in computing k-best alignment)
typedef std::pair<AlignerRestriction,infty_score_t> task_t;

} //end namespace LocARNA<|MERGE_RESOLUTION|>--- conflicted
+++ resolved
@@ -109,29 +109,6 @@
 	else {
 	    gap_score += sv.scoring()->gapX( lastPos, isA);
 	}
-<<<<<<< HEAD
-	// compute IA entry
-	infty_score_t max_score = infty_score_t::neg_infty;
-	if ( !constraints_aligned_pos  ) {
-		// due to constraints, i can be deleted
-		max_score =
-				std::max(	max_score,
-						IX(i-1, arcY, isA) + sv.scoring()->gapX(i, isA));
-	}
-
-	
-	/*
-	//---------------------cost computation for left sided gap blocks ----------------------------
-	//TODO: blockGapCosts can be computed just once and reused in method calls, variable can be transformed to an upper level attribute
-	std::vector<infty_score_t> blockGapCostsX;
-	blockGapCostsX.resize( i - xl + 1, infty_score_t::neg_infty); //one additional element for al
-	//
-	infty_score_t gap_score = (infty_score_t)0;
-
-	// handling of anchor constraints:
-	// anchored positions must not be excluded,
-	// nor deleted
-=======
 
     }
     return gap_score;
@@ -143,7 +120,6 @@
     blockGapCostsX.resize( xr - xl , infty_score_t::neg_infty); //one additional element for al
     //
     infty_score_t gap_score = (infty_score_t)0;
->>>>>>> b4b5aeca
 
     // handling of anchor constraints:
     // anchored positions must not be excluded,
@@ -169,19 +145,6 @@
 	{
 	    break; //no more block of deletion/insertion is possible;
 	}
-<<<<<<< HEAD
-	//-------------------------------------------------------------------------------------
-	*/
-	
-	for (BasePairs::RightAdjList::const_iterator arcX = adjlX.begin();
-			arcX != adjlX.end() && arcX->left() > xl  ; ++arcX) {
-	    infty_score_t new_score = //blockGapCostsX[arcX->left() - xl ]
-		sv.D(*arcX, arcY, isA ) //todo: ugly code!
-		+ sv.scoring()->gapX(i, isA)*(arcX->left() - xl) // ATTENTION: this is just a quick hack; this is not correct
-		+ sv.scoring()->gapX(i, isA)
-		+ sv.scoring()->arcDel (*arcX, isA);
-=======
->>>>>>> b4b5aeca
 
 	blockGapCostsX[lastPos - xl ] = gap_score;
     }
@@ -189,16 +152,6 @@
 
 
 }
-<<<<<<< HEAD
-
-// standard cases in alignment: base match, base in/del, arc match
-// (for structure local alignment this is extended by exclusion handling)
-//
-// if lonely basepairs are disallowed, there is special treatment
-//
-//! @todo SW: computing the arcmatch score in the inner loop can be very expensive, in particular this is expensive when ribosum scoring is used with tau!=0 (=> consider to precompute scores)
-=======
->>>>>>> b4b5aeca
 template<class ScoringView>
 infty_score_t AlignerN::compute_IX(index_t xl, const Arc& arcY, matidx_t i_index, std::vector<infty_score_t> const& blockGapCostsX, bool isA, ScoringView sv) {
 
@@ -209,31 +162,15 @@
     seq_pos_t i_prev_seq_pos = mapperX.get_pos_in_seq_new(xl, i_index-1); //TODO: Check border i_index==1,0
     const ArcIdxVec &arcIdxVecX = mapperX.valid_arcs_right_adj(xl, i_index);
 
-<<<<<<< HEAD
-	tainted_infty_score_t max_score = infty_score_t::neg_infty; //use of tainted infty scores is somewhat faster
-
-	// base match
-	if (params->constraints.allowed_edge(i,j)) {
-		max_score = M(i-1,j-1) + sv.scoring()->basematch(i,j);
-	}
-=======
     // compute IA entry
     infty_score_t max_score = infty_score_t::neg_infty;
     if ( !constraints_aligned_pos  ) {
 	// due to constraints, i can be deleted
 	infty_score_t ins_del_score = IX(i_index-1, arcY, isA) + sv.scoring()->gapX(i_seq_pos, isA) + getGapCostBetween(i_prev_seq_pos, i_seq_pos, isA, sv);
->>>>>>> b4b5aeca
 
 	max_score = std::max( max_score, ins_del_score);
     }
 
-<<<<<<< HEAD
-	// base del
-	max_score = std::max(max_score, TaintedInftyInt(M(i-1,j) + sv.scoring()->gapA(i)));
-
-	// base ins
-	max_score = std::max(max_score, TaintedInftyInt(M(i,j-1) + sv.scoring()->gapB(j)));
-=======
     for (ArcIdxVec::const_iterator arcIdx = arcIdxVecX.begin(); arcIdx != arcIdxVecX.end(); ++arcIdx)
     {
 	const Arc& arcX = bpsX.arc(*arcIdx);
@@ -243,21 +180,10 @@
 	if (new_score > max_score) {
 	    max_score = new_score;
 	}
->>>>>>> b4b5aeca
-
-    }
-
-<<<<<<< HEAD
-	// standard case for arc match (without restriction to lonely pairs)
-	//
-	// Instead of common_right_end_list, two iterative loops of right_adjlist could be used. That might be more efficient but arc match scores are not available for an arbitrary pair of arcs
-	// SW: my last tests don't show a large difference between the two variants below anymore
-#if true
-	for(ArcMatchIdxVec::const_iterator it=arc_matches.common_right_end_list( i, j ).begin();
-			arc_matches.common_right_end_list(i,j).end() != it; ++it ) {
-=======
+
+    }
+
     return max_score;
->>>>>>> b4b5aeca
 
 }
 
@@ -310,39 +236,6 @@
 	    seq_pos_t arcB_left_seq_pos_before = mapperB.get_pos_in_seq_new(bl, arcB_left_index_before);
 
 
-<<<<<<< HEAD
-		if ( xl > al && yl > bl)
-		{
-		    tainted_infty_score_t new_score =  M(arcX.left()-1,arcY.left()-1) + sv.D(arcX,arcY) + sv.scoring()->arcmatch(am);
-			if (new_score > max_score) {
-				max_score=new_score;
-//				std::cout << "compute_M_entry arcs " << arcX << " , " << arcY << " new score: " << new_score << "arc match score: " << sv.scoring()->arcmatch(am) << std::endl;
-			}
-		}
-	}
-#else
-	const BasePairs::RightAdjList &adjlA = bpsA.right_adjlist(i);
-	const BasePairs::RightAdjList &adjlB = bpsB.right_adjlist(j);
-	
-	// for all pairs of arcs in A and B that have right ends i and j, respectively
-	//
-	for (BasePairs::RightAdjList::const_iterator arcX=adjlA.begin();
-	     arcX!=adjlA.end() && arcX->left() > al  ; ++arcX) {
-	    for (BasePairs::RightAdjList::const_iterator arcY=adjlB.begin();
-		 arcY!=adjlB.end() && arcY->left() > bl ; ++arcY) {
-		
-		tainted_infty_score_t new_score =  M(arcX->left()-1,arcY->left()-1) + sv.D(*arcX,*arcY) + sv.scoring()->arcmatch(*arcX,*arcY);
-		if (new_score > max_score) {
-		    max_score=new_score;
-		    // std::cout << "compute_M_entry arcs " << arcX << " , " << arcY << " new score: " << new_score << "arc match score: " << sv.scoring()->arcmatch(am) << std::endl;
-		}
-	    }
-	}
-#endif
-
-	return max_score;
-
-=======
 	    infty_score_t loop_match_score =  M(arcA_left_index_before, arcB_left_index_before) + sv.D( arcA, arcB ) +  sv.scoring()->arcmatch(arcA, arcB) //toask: Should I also care about scoring scheme for IA,IB?
 								    + getGapCostBetween( arcA_left_seq_pos_before, arcA.left(), true, sv)
 								    + getGapCostBetween( arcB_left_seq_pos_before, arcB.left(), false, sv);
@@ -354,7 +247,6 @@
     }
 
     return max_score;
->>>>>>> b4b5aeca
 }
 
 
@@ -535,16 +427,6 @@
 void
 AlignerN::align_D() {
     // for al in r.get_endA() .. r.get_startA
-<<<<<<< HEAD
-    for (pos_type al=r.get_endA()+1; al>r.get_startA(); ) { al--;
-	//	std::cout << "align_D al: " << al << std:.endl;
-	const BasePairs::LeftAdjList &adjlA = bpsA.left_adjlist(al);
-	if ( adjlA.empty() )
-	    {
-		//		std::cout << "empty left_adjlist(al)" << endl;
-		continue;
-	    }
-=======
     for (pos_type al=r.get_endA()+1; al>r.get_startA(); ) {
 	al--;
 	if (trace_debugging_output) std::cout << "align_D al: " << al << std::endl;
@@ -554,7 +436,6 @@
 	    if (trace_debugging_output)	std::cout << "empty left_adjlist(al)" << endl;
 	    continue;
 	}
->>>>>>> b4b5aeca
 	//	pos_type max_bl = std::min(r.get_endB(),params->trace_controller.max_col(al)); //TODO: check trace_controller or not? It seems not!
 	//	pos_type min_bl = std::max(r.get_startB(),params->trace_controller.min_col(al));
 
@@ -568,12 +449,10 @@
 	    const BasePairs::LeftAdjList &adjlB = bpsB.left_adjlist(bl);
 
 	    if ( adjlB.empty() )
-<<<<<<< HEAD
-		{
-		    //		std::cout << "empty left_adjlist(bl)" << endl;
-		    continue;
-		}
-
+	    {
+		if (trace_debugging_output)	std::cout << "empty left_adjlist(bl)" << endl;
+		continue;
+	    }
 	    //	std::cout << "size of left_adjlist(bl): " << adjlB.size() << std::endl;
 	    // ------------------------------------------------------------
 	    // old code for finding maximum arc ends:
@@ -613,46 +492,6 @@
 	    align_M(al,max_ar,bl,max_br,params->STRUCT_LOCAL);
 
 	    for (BasePairs::LeftAdjList::const_iterator arcB = adjlB.begin();
-		 arcB != adjlB.end(); arcB++)
-		{
-		    fill_IA_entries(al, *arcB, max_ar );
-		}
-
-	    for (BasePairs::LeftAdjList::const_iterator arcA = adjlA.begin();
-		 arcA != adjlA.end(); arcA++)
-		{
-		    fill_IB_entries(*arcA, bl, max_br );
-		}
-
-
-
-
-=======
-	    {
-		if (trace_debugging_output)	std::cout << "empty left_adjlist(bl)" << endl;
-		continue;
-	    }
-	    //	std::cout << "size of left_adjlist(bl): " << adjlB.size() << std::endl;
-	    pos_type max_ar=adjlA.begin()->right();
-	    pos_type max_br=adjlB.begin()->right();
-
-	    //find the rightmost possible basepair for left base al
-	    for (BasePairs::LeftAdjList::const_iterator arcA = adjlA.begin();
-		    arcA != adjlA.end(); arcA++)
-	    {
-		if (max_ar < arcA->right() )
-		    max_ar = arcA->right();
-	    }
-	    //find the rightmost possible basepair for left base bl
-	    for (BasePairs::LeftAdjList::const_iterator arcB = adjlB.begin();
-		    arcB != adjlB.end(); arcB++)
-	    {
-		if (max_br < arcB->right() )
-		    max_br = arcB->right();
-	    }
-	    align_M(al,max_ar,bl,max_br,params->STRUCT_LOCAL);
-
-	    for (BasePairs::LeftAdjList::const_iterator arcB = adjlB.begin();
 		    arcB != adjlB.end(); arcB++)
 	    {
 		fill_IA_entries(al, *arcB, max_ar );
@@ -663,7 +502,6 @@
 	    {
 		fill_IB_entries(*arcA, bl, max_br );
 	    }
->>>>>>> b4b5aeca
 
 	    //std::cout << al << ","<<bl<<":"<<std::endl
 	    //	      << Ms[E_NO_NO] << std::endl;
@@ -674,10 +512,7 @@
 	    assert(! params->no_lonely_pairs);
 
 	    fill_D_entries(al,bl);
-<<<<<<< HEAD
-=======
 	    if (trace_debugging_output)	cout << "D filled" << endl;
->>>>>>> b4b5aeca
 
 	}
     }
@@ -689,26 +524,6 @@
 // compute the alignment score
 infty_score_t
 AlignerN::align() {
-<<<<<<< HEAD
-    stopwatch.start("align");
-	// ------------------------------------------------------------
-	// computes D matrix (if not already done) and then does the alignment on the top level
-	// ------------------------------------------------------------
-	if (!D_created) align_D();
-
-	if (params->SEQU_LOCAL) {
-		std::cerr << "SEQU_LOCAL is not supported by locarna_n\n" << std::endl;
-		exit(-1);
-	} else { // sequence global alignment
-
-		// align toplevel globally with potentially free endgaps (as given by description params->free_endgaps)
-		//return align_top_level_free_endgaps(); //TODO: implement align_top_level_free_endgaps()
-
-		align_M(r.get_startA()-1, r.get_endA()+1, r.get_startB()-1, r.get_endB()+1, false);
-		return Ms[E_NO_NO]( r.get_endA(), r.get_endB()); //no free end gaps
-	}
-    stopwatch.stop("align");
-=======
     // ------------------------------------------------------------
     // computes D matrix (if not already done) and then does the alignment on the top level
     // ------------------------------------------------------------
@@ -735,7 +550,6 @@
 						+ getGapCostBetween( last_valid_seq_pos_A, ps_ar, true, def_scoring_view) //TODO: Set alla scoring views as method memebers
 						+ getGapCostBetween( last_valid_seq_pos_B, ps_br, false, def_scoring_view) ; //no free end gaps
     }
->>>>>>> b4b5aeca
 }
 
 // ------------------------------------------------------------
