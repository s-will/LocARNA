/**********************************************************************
 *
 * LocARNA X: LOCal Alignment of RNA eXact:
 * fast structure local exact matching
 *
 * Copyright (C) Sebastian Will <will(@)informatik.uni-freiburg.de> 
 *
 **********************************************************************/

// need to include config.h already here
// because of following #ifdef HAVE_LIBRNA
#ifdef HAVE_CONFIG_H
#  include <config.h>
#endif

// compile only when libRNA is available for linking
#ifdef HAVE_LIBRNA


#include <iostream>
#include <fstream>
#include <vector>
#include <string>
#include <sstream>
#include<limits>
#include <stdio.h>
//#include <math.h>
// for getrusage()
#include <sys/resource.h>
#include <sys/types.h>
// for gettimeofday()
#include <sys/time.h>
// for setprecision
#include <iomanip>

#include "LocARNA/sequence.hh"
#include "LocARNA/basepairs.hh"

//#include "LocARNA/exact_matcher.hh"

#include "LocARNA/rna_data.hh"
#include "LocARNA/arc_matches.hh"
#include "LocARNA/match_probs.hh"

#include "LocARNA/anchor_constraints.hh"
#include "LocARNA/sequence_annotation.hh"
#include "LocARNA/trace_controller.hh"

#include "LocARNA/exact_matcher.hh"
#include "LocARNA/sparsification_mapper.hh"
#include "LocARNA/pfold_params.hh"
#include "LocARNA/global_stopwatch.hh"


using namespace std;

const std::string
VERSION_STRING = (std::string)PACKAGE_STRING;

const bool DO_TRACE=true;
//const bool DO_TRACE=false;

// ------------------------------------------------------------
// Parameter

double min_prob; // only pairs with a probability of at least min_prob are taken into account

bool no_lonely_pairs=false; // no lonely pairs option (currently not supported)

int max_diff; // maximal difference for positions of alignment traces
// (only used for ends of arcs)
int max_diff_am; //maximal difference between two arc ends, -1 is off

// only consider arc matchs where
//   1. for global (bl-al)>max_diff || (br-ar)<=max_diff    (if max_diff>=0)
//   2. for local (ar-al)-(br-bl)<=max_diff_am              (if max_diff_am>=0)
// except when there is no additional computation of M matrices necessary,
// this occurs if arcs are left-incident with larger arcs where 1 and 2 hold

int EPM_min_size; //minimum size for Exact Pattern Matches
double prob_unpaired_in_loop_threshold; // threshold for prob_unpaired_in_loop
double prob_basepair_in_loop_threshold; // threshold for prob_basepair_in_loop

int alpha_1; //parameter for sequential score
int alpha_2; //parameter for structural score
int alpha_3; //parameter for stacking score
int difference_to_opt_score;
int min_score;
int am_threshold;
long int number_of_EPMs;
bool inexact_struct_match;
int struct_mismatch_score;

std::string seq_constraints_A;
std::string seq_constraints_B;

bool opt_ignore_constraints;

bool chaining;


// ------------------------------------------------------------
// File arguments
std::string fileA;
std::string fileB;
string psFileA;
string psFileB;
string locarna_output;
string clustal_output;
string epm_list_output;
string chained_epm_list_output;

// ------------------------------------------------------------
//
// Options
//
#include "LocARNA/options.hh"

using namespace LocARNA;

bool opt_help;
bool opt_version;
bool opt_verbose;
//bool opt_stacking;
bool opt_postscript_output;
bool opt_suboptimal;
bool no_add_filter;
bool no_stacking;

bool opt_stopwatch;

option_def my_options[] = {
    {"min-prob",'p',0,O_ARG_DOUBLE,&min_prob,"0.0005","prob","Minimal probability"},
    {"max-diff-am",'D',0,O_ARG_INT,&max_diff_am,"-1","diff","Maximal difference for sizes of matched arcs"},
    {"max-diff",'d',0,O_ARG_INT,&max_diff,"-1","diff","Maximal difference for alignment traces"},
    
    {"help",'h',&opt_help,O_NO_ARG,0,O_NODEFAULT,"","Help"},
    {"version",'V',&opt_version,O_NO_ARG,0,O_NODEFAULT,"","Version info"},
    {"verbose",'v',&opt_verbose,O_NO_ARG,0,O_NODEFAULT,"","Verbose"},

    {"no-stacking",0,&no_stacking,O_NO_ARG,0,O_NODEFAULT,"stacking","Use stacking terms (needs stack-probs by RNAfold -p2)"},
    {"EPM_minimum_size",'s',0,O_ARG_INT,&EPM_min_size,"2","min_size","User-defined minimum size for Exact Pattern Matches (chaining only)"},
    {"prob_unpaired_in_loop_threshold",0,0,O_ARG_DOUBLE,&prob_unpaired_in_loop_threshold,"0.001","threshold","Threshold for prob_unpaired_in_loop"},
    {"prob_basepair_in_loop_threshold",0,0,O_ARG_DOUBLE,&prob_basepair_in_loop_threshold,"0.001","threshold","Threshold for prob_basepair_in_loop"},
    {"alpha_1",0,0,O_ARG_INT,&alpha_1,"1","alpha_1","Multiplier for sequential score"},
    {"alpha_2",0,0,O_ARG_INT,&alpha_2,"1","alpha_2","Multiplier for structural score"},
    {"alpha_3",0,0,O_ARG_INT,&alpha_3,"1","alpha_3","Multiplier for stacking score, 0 means no stacking contribution"},
    {"suboptimal",0,&opt_suboptimal,O_NO_ARG,0,O_NODEFAULT,"suboptimal_traceback","Use a suboptimal traceback for the computation of the exact pattern matchings"},
    {"diff-to-opt-score",0,0,O_ARG_INT,&difference_to_opt_score,"-1","threshold","Threshold for suboptimal traceback"},
    {"min_score",0,0,O_ARG_INT,&min_score,"3","min","Minimal score of a traced EPM"},
    {"number-of-EPMs",0,0,O_ARG_INT,&number_of_EPMs,"1000","threshold","Maximal number of EPMs for the suboptimal traceback"},
    {"inexact-struct-match",0,&inexact_struct_match,O_NO_ARG,0,O_NODEFAULT,"bool","inexact structure matches possible"},
    {"struct-mismatch-score",0,0,O_ARG_INT,&struct_mismatch_score,"-6","structural mismatch score","score for a structural mismatch (nucleotide mismatch in an arcmatch)"},
    {"no-add-filter",0,&no_add_filter,O_NO_ARG,0,O_NODEFAULT,"bool","Apply an additional filter to enumerate only EPMs that are maximally extended (only inexact)"},

    {"stopwatch",0,&opt_stopwatch,O_NO_ARG,0,O_NODEFAULT,"","Print run time information."},

    {"",0,0,O_ARG_STRING,&fileA,O_NODEFAULT,"file A","input file A"},
    {"",0,0,O_ARG_STRING,&fileB,O_NODEFAULT,"file B","input file B"},
    {"PS_fileA",'a',0,O_ARG_STRING,&psFileA,"","psFileA","Postscript output file for sequence A"},
    {"PS_fileB",'b',0,O_ARG_STRING,&psFileB,"","psFileB","Postscript output file for sequence B"},
    {"output-ps", 0,&opt_postscript_output,O_NO_ARG,0,O_NODEFAULT,"","Output best EPM chain as colored postscript"},
    {"output-locarna",'o',0,O_ARG_STRING,&locarna_output,"","constraintsFile","Fasta file with anchor constraints for locarna"},
    {"output-clustal",0,0,O_ARG_STRING,&clustal_output,"","filename","Write file with chain as alignment in clustalw format"},
    {"output-epm-list",0,0,O_ARG_STRING,&epm_list_output,"","epm list","A list of all found epms"},
    {"output-chained-epm-list",0,0,O_ARG_STRING,&chained_epm_list_output,"","chained epm list","A list of all EPMs that are present in the chain"},
    {"chaining",0,&chaining,O_NO_ARG,0,O_NODEFAULT,"chaining","use the chaining algorithm to find best overall chain"},
    {"",0,0,0,0,O_NODEFAULT,"",""}


};

// ------------------------------------------------------------
// ------------------------------------------------------------
// MAIN

int
main(int argc, char **argv) {
    stopwatch.start("total");

	struct timeval tp;
	struct rusage ruse;

	gettimeofday( &tp, NULL );
	double start = static_cast<double>( tp.tv_sec ) + static_cast<double>( tp.tv_usec )/1E6;

	getrusage( RUSAGE_SELF, &ruse );
	double startR = static_cast<double>( ruse.ru_utime.tv_sec ) + static_cast<double>( ruse.ru_utime.tv_usec )/1E6;

    typedef std::vector<int>::size_type size_type;

    // ------------------------------------------------------------
    // Process options

    bool process_success=process_options(argc,argv,my_options);


    if (opt_help) {
	cout << VERSION_STRING<<endl;

	cout << "(C) Sebastian Will"<<endl<<endl;

	cout << "A tool for pairwise Local (and global) Alignment of RNA: Exact Local Matchings."<<endl<<endl;

	print_help(argv[0],my_options);

	cout << "Report bugs to <will (at) informatik.uni-freiburg.de>."<<endl<<endl;
	return 0;
    }

    if (opt_version || opt_verbose) {
	cout << VERSION_STRING<<endl;
	if (opt_version) return 0; else cout <<endl;
    }

    if (!process_success) {
      std::cerr << "ERROR --- "
		<<O_error_msg<<std::endl;
      printf("USAGE: ");
      print_usage(argv[0],my_options);
      printf("\n");
      return -1;
    }
    
    if (opt_stopwatch) {
	stopwatch.set_print_on_exit(true);
    }

    if (opt_verbose) {
      print_options(my_options);
    }

    // ------------------------------------------------------------
    // parameter consistency

    //trace_controller not yet implemented for suboptimal traceback!
    if(DO_TRACE && opt_suboptimal && max_diff !=-1){
	cerr << "suboptimal traceback is not implemented yet with max_diff option " << endl;
	return 0;
    }
    
    
    //if no stacking should be considered, set the parameter for stacking to 0
    if(no_stacking){
    	alpha_3 = 0;
    }

    if(!chaining && chained_epm_list_output.size()>0){
    	cout << "Enable chaining in order to output chained epm list " << endl;
    	chaining = true;
    }

    // no filtering needed if we do exact matching
    if(!inexact_struct_match){
    	if(!no_add_filter) cout << "Disable filtering as only exact matches are considered " << endl;
    	no_add_filter = true;
    }

    // ------------------------------------------------------------
    // Get input data and generate data objects
    //

    gettimeofday( &tp, NULL );
    double start_preproc = static_cast<double>( tp.tv_sec ) + static_cast<double>( tp.tv_usec )/1E6;
    getrusage( RUSAGE_SELF, &ruse );
    double startR_preproc = static_cast<double>( ruse.ru_utime.tv_sec ) + static_cast<double>( ruse.ru_utime.tv_usec )/1E6;
    
    gettimeofday( &tp, NULL );
    double start_fold = static_cast<double>( tp.tv_sec ) + static_cast<double>( tp.tv_usec )/1E6;
    getrusage( RUSAGE_SELF, &ruse );
    double start_foldR = static_cast<double>( ruse.ru_utime.tv_sec ) + static_cast<double>( ruse.ru_utime.tv_usec )/1E6;

    PFoldParams pfparams(no_lonely_pairs,(!no_stacking));

    ExtRnaData *rna_dataA=0;
    try {
	rna_dataA = new ExtRnaData(fileA,
				   min_prob,
				   prob_basepair_in_loop_threshold,
				   prob_unpaired_in_loop_threshold,
				   pfparams);
    } catch (failure &f) {
	std::cerr << "ERROR: failed to read from file "<<fileA <<std::endl
		  << "       "<< f.what() <<std::endl;
	return -1;
    }
    
    ExtRnaData *rna_dataB=0;
    try {
	rna_dataB = new ExtRnaData(fileB,
				   min_prob,
				   prob_basepair_in_loop_threshold,
				   prob_unpaired_in_loop_threshold,
				   pfparams);
    } catch (failure &f) {
	std::cerr << "ERROR: failed to read from file "<<fileB <<std::endl
		  << "       "<< f.what() <<std::endl;
	if (rna_dataA) delete rna_dataA;
	return -1;
    }
    
    const Sequence &seqA=rna_dataA->sequence();
    const Sequence &seqB=rna_dataB->sequence();
    
    const MultipleAlignment &maA = seqA;
    const MultipleAlignment &maB = seqB;
    
    gettimeofday( &tp, NULL );
    double end_fold = static_cast<double>( tp.tv_sec ) + static_cast<double>( tp.tv_usec )/1E6;
    getrusage( RUSAGE_SELF, &ruse );
    double end_foldR = static_cast<double>( ruse.ru_utime.tv_sec ) + static_cast<double>( ruse.ru_utime.tv_usec )/1E6;

    cout << "time_wall McCaskill_all = " << setprecision(3) << end_fold - start_fold << " sec" << endl;
    cout << "time_cpu McCaskill_all = " << setprecision(3) << end_foldR - start_foldR << " sec" << endl;

    // --------------------
    // handle max_diff restriction
    
    TraceController trace_controller(seqA,seqB,NULL,max_diff);

    // ------------------------------------------------------------
    // Handle constraints (optionally)
    size_t lenA = seqA.length();
    size_t lenB = seqB.length();

    AnchorConstraints seq_constraints(lenA,
				      seqA.has_annotation(MultipleAlignment::AnnoType::anchors)
				      ?seqA.annotation(MultipleAlignment::AnnoType::anchors).single_string()
				      :"",
				      lenB,
				      seqB.has_annotation(MultipleAlignment::AnnoType::anchors)
				      ?seqB.annotation(MultipleAlignment::AnnoType::anchors).single_string()
				      :"");
    
    if (opt_verbose) {
	if (! seq_constraints.empty()) {
	    std::cout << "Found sequence constraints."<<std::endl;
	}
    }
    
    // ----------------------------------------
    // construct set of relevant arc matches
    //
    ArcMatches *arc_matches=0L;
    
    // initialize from RnaData
    arc_matches = new ArcMatchesIndexed(*rna_dataA,
				 *rna_dataB,
				 min_prob,
				 (max_diff_am!=-1)?(size_type)max_diff_am:std::max(seqA.length(),seqB.length()),
				 trace_controller,
				 seq_constraints
				 );


    const BasePairs &bpsA = arc_matches->get_base_pairsA();
    const BasePairs &bpsB = arc_matches->get_base_pairsB();
    
    
    // ----------------------------------------
    // report on input in verbose mode
    if (opt_verbose) {
	std::cout << "Sequence A: "<<std::endl;
	seqA.write(cout);
	std::cout<<" (Length:"<< seqA.length()<<", Basepairs:"<<bpsA.num_bps() << ")" <<std::endl;

	std::cout << "Sequence B: "<<std::endl;
	seqB.write(cout);
	std::cout<<" (Length:"<< seqB.length()<<", Basepairs:"<<bpsB.num_bps() << ")" <<std::endl;

	cout <<std::endl 
	     <<"Base Pair Matches: "<<arc_matches->num_arc_matches() << "." <<std::endl;
	// cout << "Base Identity: "<<(seq_identity(seqA,seqB)*100)<<endl; 
    }

    // ------------------------------------------------------------
    // Compute Exact Matchings
    //
    
    //time_t start_mapping = time (NULL);
    SparsificationMapper sparse_mapperA(bpsA,
    		*rna_dataA,
    		prob_unpaired_in_loop_threshold,
    		prob_basepair_in_loop_threshold,
    		false
    		);

    SparsificationMapper sparse_mapperB(bpsB,
    		*rna_dataB,
    		prob_unpaired_in_loop_threshold,
    		prob_basepair_in_loop_threshold,
    		false
    		);

    SparseTraceController sparse_trace_controller(sparse_mapperA,sparse_mapperB,trace_controller);

    //time_t stop_mapping = time (NULL);
    //cout << "time for mapping: " << stop_mapping - start_mapping << "sec " << endl;
    
    //string sequenceA= MultipleAlignment(seqA).seqentry(0).seq().to_string();
    //string sequenceB= MultipleAlignment(seqB).seqentry(0).seq().to_string();


    PatternPairMap myEPMs;

    ExactMatcher em(seqA,
		    seqB,
		    *rna_dataA,
		    *rna_dataB,
		    *arc_matches,
		    sparse_trace_controller,
		    myEPMs,
		    alpha_1,
		    alpha_2,
		    alpha_3,
		    difference_to_opt_score,
		    min_score,
		    //am_threshold,
		    number_of_EPMs,
		    inexact_struct_match,
		    struct_mismatch_score,
		    no_add_filter,
		    opt_verbose
		    );


    gettimeofday( &tp, NULL );
    double end_preproc = static_cast<double>( tp.tv_sec ) + static_cast<double>( tp.tv_usec )/1E6;
    getrusage( RUSAGE_SELF, &ruse );
    double endR_preproc = static_cast<double>( ruse.ru_utime.tv_sec ) + static_cast<double>( ruse.ru_utime.tv_usec )/1E6;

    cout << endl << "time_wall preprocessing = " << setprecision(3) << end_preproc - start_preproc << " sec" << endl;
    cout << "time_cpu preprocessing = " << setprecision(3) << endR_preproc - startR_preproc << " sec" << endl << endl;

#ifndef NDEBUG
    cout << "test arcmatch score... " << endl;
    em.test_arcmatch_score();
#endif

    time_t start_computeMatrices = time (NULL);
    //compute matrices for finding best and enumerating all matchings
    em.compute_arcmatch_score();
    time_t stop_computeMatrices = time (NULL);
    cout << "time for computing EPM matrices : " << stop_computeMatrices - start_computeMatrices << "sec " << endl;
    
    // ------------------------------------------------------------
    // Traceback
    //
    if (DO_TRACE) {
	
//	if (opt_verbose) {
//	    std::cout << "Traceback."<<std::endl;
//	}
	
	gettimeofday( &tp, NULL );
	double start_trace = static_cast<double>( tp.tv_sec ) + static_cast<double>( tp.tv_usec )/1E6;
	getrusage( RUSAGE_SELF, &ruse );
	double startR_trace = static_cast<double>( ruse.ru_utime.tv_sec ) + static_cast<double>( ruse.ru_utime.tv_usec )/1E6;


	if(opt_suboptimal)  cout << endl << "start suboptimal traceback..." << endl;
	else cout << endl << "start heuristic traceback..." << endl;

<<<<<<< HEAD
	//trace_controller not yet implemented for suboptimal traceback!
	///if(opt_suboptimal && max_diff !=-1){
	//	cerr << "suboptimal traceback is not implemented yet with max_diff option " << endl;
	//	return 0;
	//}

=======
>>>>>>> 7afbbc93
	em.trace_EPMs(opt_suboptimal);

	 gettimeofday( &tp, NULL );
	 double end_trace = static_cast<double>( tp.tv_sec ) + static_cast<double>( tp.tv_usec )/1E6;
	 getrusage( RUSAGE_SELF, &ruse );
	 double endR_trace = static_cast<double>( ruse.ru_utime.tv_sec ) + static_cast<double>( ruse.ru_utime.tv_usec )/1E6;
	 cout << "time_wall traceback = " << setprecision(3) << end_trace - start_trace << " sec" << endl;
	 cout << "time_cpu traceback = " << setprecision(3) << endR_trace - startR_trace << " sec" << endl << endl;

	 if(epm_list_output.size()>0){
		 if (opt_verbose) { cout << "write list of traced EPMs in file..." << endl;}
		 ofstream out_EPM_file (epm_list_output.c_str());
		 out_EPM_file << myEPMs.getList() << endl;
		 out_EPM_file.close();
	 }
   }

    if(chaining){
    	// chaining
    	//time_t start_chaining = time (	epm.sort_patVec();NULL);

    	cout << "Start chaining..." << endl;
    	gettimeofday( &tp, NULL );
    	double start_chain = static_cast<double>( tp.tv_sec ) + static_cast<double>( tp.tv_usec )/1E6;

    	getrusage( RUSAGE_SELF, &ruse );
    	double startR_chain = static_cast<double>( ruse.ru_utime.tv_sec ) + static_cast<double>( ruse.ru_utime.tv_usec )/1E6;

    	PatternPairMap myLCSEPM;
    	LCSEPM myChaining(seqA, seqB, myEPMs, myLCSEPM, EPM_min_size);

    	//begin chaining algorithm
    	myChaining.calculateLCSEPM();

    	//time_t stop_chaining = time (NULL);

    	gettimeofday( &tp, NULL );
    	double end_chain = static_cast<double>( tp.tv_sec ) + static_cast<double>( tp.tv_usec )/1E6;

    	getrusage( RUSAGE_SELF, &ruse );
    	double endR_chain = static_cast<double>( ruse.ru_utime.tv_sec ) + static_cast<double>( ruse.ru_utime.tv_usec )/1E6;
    	cout << endl<< "time_wall chaining = " << end_chain - start_chain << " sec" << endl;
    	cout << "time_cpu chaining = "  << endR_chain - startR_chain << " sec" << endl << endl;

    	//
    	//	 cout << "time for chaining : " << stop_chaining - start_chaining << "sec " << endl;

    	//output chained EPMs to PS files
    	if(opt_postscript_output){
    		//	 time_t start_ps = time (NULL);
    		if (opt_verbose) { cout << "write EPM chain as colored postscripts..." << endl;}
    		if (psFileA.size()==0){psFileA = seqA.seqentry(0).name()+"_EPMs.ps";}
    		if (psFileB.size()==0){psFileB = seqB.seqentry(0).name()+"_EPMs.ps";}

    		myChaining.MapToPS(maA.consensus_sequence(), maB.consensus_sequence(), myLCSEPM, psFileA,psFileB);
    		//		 time_t stop_ps = time (NULL);
    		// cout << "time for map to ps : " << stop_ps - start_ps << "sec " << endl;
    	}

    	//if(opt_locarna_output){
    	if(locarna_output.size()>0){
    	if (opt_verbose) { cout << "write locarna anchor constraints..." << endl;}
    	myChaining.output_locarna(maA.consensus_sequence(), maB.consensus_sequence(), locarna_output);
    	}

    	if (clustal_output.size()>0){
    		if (opt_verbose) { cout << "write chain as clustal alignment..." << endl;}
    		myChaining.output_clustal(clustal_output);
    	}

    	if(chained_epm_list_output.size()>0){
    		if (opt_verbose) { cout << "write list of chained EPMs in file..." << endl;}
    		ofstream out_chained_EPM_file (chained_epm_list_output.c_str());
    		out_chained_EPM_file << myLCSEPM.getList() << endl;
    		out_chained_EPM_file.close();
    	}
    }

    gettimeofday( &tp, NULL );
    double end = static_cast<double>( tp.tv_sec ) + static_cast<double>( tp.tv_usec )/1E6;

    getrusage( RUSAGE_SELF, &ruse );
    double endR = static_cast<double>( ruse.ru_utime.tv_sec ) + static_cast<double>( ruse.ru_utime.tv_usec )/1E6;
    cout << endl << "time_wall main = " << setprecision(3) << end - start << " sec" << endl;
    cout << "time_cpu main = " << setprecision(3) << endR - startR << " sec" << endl << endl;

    // ----------------------------------------
    // DONE

    if (arc_matches) delete arc_matches;

    if (rna_dataA) delete rna_dataA;
    if (rna_dataB) delete rna_dataB;

    cout << "... locarna_X finished!" << endl << endl;
    stopwatch.stop("total");

    return 0;
}

#else // HAVE_LIBRNA
#include <LocARNA/aux.hh>
int
main() {
    write_errormsg_rnalib_unvailable();
    return -1;
}

#endif // HAVE_LIBRNA<|MERGE_RESOLUTION|>--- conflicted
+++ resolved
@@ -232,13 +232,6 @@
 
     // ------------------------------------------------------------
     // parameter consistency
-
-    //trace_controller not yet implemented for suboptimal traceback!
-    if(DO_TRACE && opt_suboptimal && max_diff !=-1){
-	cerr << "suboptimal traceback is not implemented yet with max_diff option " << endl;
-	return 0;
-    }
-    
     
     //if no stacking should be considered, set the parameter for stacking to 0
     if(no_stacking){
@@ -344,14 +337,13 @@
     ArcMatches *arc_matches=0L;
     
     // initialize from RnaData
-    arc_matches = new ArcMatchesIndexed(*rna_dataA,
+    arc_matches = new ArcMatches(*rna_dataA,
 				 *rna_dataB,
 				 min_prob,
 				 (max_diff_am!=-1)?(size_type)max_diff_am:std::max(seqA.length(),seqB.length()),
 				 trace_controller,
 				 seq_constraints
 				 );
-
 
     const BasePairs &bpsA = arc_matches->get_base_pairsA();
     const BasePairs &bpsB = arc_matches->get_base_pairsB();
@@ -461,15 +453,12 @@
 	if(opt_suboptimal)  cout << endl << "start suboptimal traceback..." << endl;
 	else cout << endl << "start heuristic traceback..." << endl;
 
-<<<<<<< HEAD
 	//trace_controller not yet implemented for suboptimal traceback!
 	///if(opt_suboptimal && max_diff !=-1){
 	//	cerr << "suboptimal traceback is not implemented yet with max_diff option " << endl;
 	//	return 0;
 	//}
 
-=======
->>>>>>> 7afbbc93
 	em.trace_EPMs(opt_suboptimal);
 
 	 gettimeofday( &tp, NULL );
