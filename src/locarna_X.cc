--- conflicted
+++ resolved
@@ -131,8 +131,9 @@
 bool opt_stopwatch;
 
 option_def my_options[] = {
-<<<<<<< HEAD
 		{"min-prob",'p',0,O_ARG_DOUBLE,&min_prob,"0.0005","prob","Minimal probability"},
+		{"out-min-prob",'p',0,O_ARG_DOUBLE,&out_min_prob,"0.0005","prob",
+    	 "Minimal probability for output (min-prob overrides if smaller)"},
 		{"max-diff-am",'D',0,O_ARG_INT,&max_diff_am,"-1","diff","Maximal difference for sizes of matched arcs"},
 		{"max-diff",'d',0,O_ARG_INT,&max_diff,"-1","diff","Maximal difference for alignment traces"},
 
@@ -169,47 +170,6 @@
 		{"output-chained-epm-list",0,0,O_ARG_STRING,&chained_epm_list_output,"","chained epm list","A list of all EPMs that are present in the chain"},
 		{"chaining",0,&chaining,O_NO_ARG,0,O_NODEFAULT,"chaining","use the chaining algorithm to find best overall chain"},
 		{"",0,0,0,0,O_NODEFAULT,"",""}
-=======
-    {"min-prob",'p',0,O_ARG_DOUBLE,&min_prob,"0.0005","prob","Minimal probability"},
-    {"out-min-prob",'p',0,O_ARG_DOUBLE,&out_min_prob,"0.0005","prob",
-     "Minimal probability for output (min-prob overrides if smaller)"},
-    {"max-diff-am",'D',0,O_ARG_INT,&max_diff_am,"-1","diff","Maximal difference for sizes of matched arcs"},
-    {"max-diff",'d',0,O_ARG_INT,&max_diff,"-1","diff","Maximal difference for alignment traces"},
-    
-    {"help",'h',&opt_help,O_NO_ARG,0,O_NODEFAULT,"","Help"},
-    {"version",'V',&opt_version,O_NO_ARG,0,O_NODEFAULT,"","Version info"},
-    {"verbose",'v',&opt_verbose,O_NO_ARG,0,O_NODEFAULT,"","Verbose"},
-
-    {"no-stacking",0,&no_stacking,O_NO_ARG,0,O_NODEFAULT,"stacking","Use stacking terms (needs stack-probs by RNAfold -p2)"},
-    {"EPM_minimum_size",'s',0,O_ARG_INT,&EPM_min_size,"2","min_size","User-defined minimum size for Exact Pattern Matches (chaining only)"},
-    {"prob_unpaired_in_loop_threshold",0,0,O_ARG_DOUBLE,&prob_unpaired_in_loop_threshold,"0.001","threshold","Threshold for prob_unpaired_in_loop"},
-    {"prob_basepair_in_loop_threshold",0,0,O_ARG_DOUBLE,&prob_basepair_in_loop_threshold,"0.001","threshold","Threshold for prob_basepair_in_loop"},
-    {"alpha_1",0,0,O_ARG_INT,&alpha_1,"1","alpha_1","Multiplier for sequential score"},
-    {"alpha_2",0,0,O_ARG_INT,&alpha_2,"1","alpha_2","Multiplier for structural score"},
-    {"alpha_3",0,0,O_ARG_INT,&alpha_3,"1","alpha_3","Multiplier for stacking score, 0 means no stacking contribution"},
-    {"suboptimal",0,&opt_suboptimal,O_NO_ARG,0,O_NODEFAULT,"suboptimal_traceback","Use a suboptimal traceback for the computation of the exact pattern matchings"},
-    {"diff-to-opt-score",0,0,O_ARG_INT,&difference_to_opt_score,"-1","threshold","Threshold for suboptimal traceback"},
-    {"min_score",0,0,O_ARG_INT,&min_score,"3","min","Minimal score of a traced EPM"},
-    {"number-of-EPMs",0,0,O_ARG_INT,&number_of_EPMs,"1000","threshold","Maximal number of EPMs for the suboptimal traceback"},
-    {"inexact-struct-match",0,&inexact_struct_match,O_NO_ARG,0,O_NODEFAULT,"bool","inexact structure matches possible"},
-    {"struct-mismatch-score",0,0,O_ARG_INT,&struct_mismatch_score,"-6","structural mismatch score","score for a structural mismatch (nucleotide mismatch in an arcmatch)"},
-    {"no-add-filter",0,&no_add_filter,O_NO_ARG,0,O_NODEFAULT,"bool","Apply an additional filter to enumerate only EPMs that are maximally extended (only inexact)"},
-
-    {"stopwatch",0,&opt_stopwatch,O_NO_ARG,0,O_NODEFAULT,"","Print run time information."},
-
-    {"",0,0,O_ARG_STRING,&fileA,O_NODEFAULT,"file A","input file A"},
-    {"",0,0,O_ARG_STRING,&fileB,O_NODEFAULT,"file B","input file B"},
-    {"PS_fileA",'a',0,O_ARG_STRING,&psFileA,"","psFileA","Postscript output file for sequence A"},
-    {"PS_fileB",'b',0,O_ARG_STRING,&psFileB,"","psFileB","Postscript output file for sequence B"},
-    {"output-ps", 0,&opt_postscript_output,O_NO_ARG,0,O_NODEFAULT,"","Output best EPM chain as colored postscript"},
-    {"output-locarna",'o',0,O_ARG_STRING,&locarna_output,"","constraintsFile","Fasta file with anchor constraints for locarna"},
-    {"output-anchor-pp",0,0,O_ARG_STRING,&output_anchor_pp,"","fileroot","PP files <fileroot>_A.pp and <fileroot>_B.pp, merging input PPs and anchor constraints from chaining"},
-    {"output-clustal",0,0,O_ARG_STRING,&clustal_output,"","filename","Write file with chain as alignment in clustalw format"},
-    {"output-epm-list",0,0,O_ARG_STRING,&epm_list_output,"","epm list","A list of all found epms"},
-    {"output-chained-epm-list",0,0,O_ARG_STRING,&chained_epm_list_output,"","chained epm list","A list of all EPMs that are present in the chain"},
-    {"chaining",0,&chaining,O_NO_ARG,0,O_NODEFAULT,"chaining","use the chaining algorithm to find best overall chain"},
-    {"",0,0,0,0,O_NODEFAULT,"",""}
->>>>>>> 2ae6a40d
 
 
 };
@@ -262,7 +222,6 @@
 		print_options(my_options);
 	}
 
-<<<<<<< HEAD
 	// ------------------------------------------------------------
 	// parameter consistency
 
@@ -287,201 +246,6 @@
 	//
 
 	PFoldParams pfparams(no_lonely_pairs,(!no_stacking));
-
-	ExtRnaData *rna_dataA=0;
-	try {
-		rna_dataA = new ExtRnaData(fileA,
-				min_prob,
-				prob_basepair_in_loop_threshold,
-				prob_unpaired_in_loop_threshold,
-				pfparams);
-	} catch (failure &f) {
-		std::cerr << "ERROR: failed to read from file "<<fileA <<std::endl
-				<< "       "<< f.what() <<std::endl;
-		return -1;
-	}
-
-	ExtRnaData *rna_dataB=0;
-	try {
-		rna_dataB = new ExtRnaData(fileB,
-				min_prob,
-				prob_basepair_in_loop_threshold,
-				prob_unpaired_in_loop_threshold,
-				pfparams);
-	} catch (failure &f) {
-		std::cerr << "ERROR: failed to read from file "<<fileB <<std::endl
-				<< "       "<< f.what() <<std::endl;
-		if (rna_dataA) delete rna_dataA;
-		return -1;
-	}
-
-	const Sequence &seqA=rna_dataA->sequence();
-	const Sequence &seqB=rna_dataB->sequence();
-
-	const MultipleAlignment &maA = seqA;
-	const MultipleAlignment &maB = seqB;
-
-	// --------------------
-	// handle max_diff restriction
-
-	TraceController trace_controller(seqA,seqB,NULL,max_diff);
-
-	// ------------------------------------------------------------
-	// Handle constraints (optionally)
-	size_t lenA = seqA.length();
-	size_t lenB = seqB.length();
-
-	AnchorConstraints seq_constraints(lenA,
-			seqA.has_annotation(MultipleAlignment::AnnoType::anchors)
-			?seqA.annotation(MultipleAlignment::AnnoType::anchors).single_string()
-					:"",
-					 lenB,
-					 seqB.has_annotation(MultipleAlignment::AnnoType::anchors)
-					 ?seqB.annotation(MultipleAlignment::AnnoType::anchors).single_string()
-							 :"");
-
-	if (opt_verbose) {
-		if (! seq_constraints.empty()) {
-			std::cout << "Found sequence constraints."<<std::endl;
-		}
-	}
-
-	// ----------------------------------------
-	// construct set of relevant arc matches
-	//
-	ArcMatches *arc_matches=0L;
-
-	// initialize from RnaData
-	arc_matches = new ArcMatches(*rna_dataA,
-			*rna_dataB,
-			min_prob,
-			(max_diff_am!=-1)?(size_type)max_diff_am:std::max(seqA.length(),seqB.length()),
-					trace_controller,
-					seq_constraints
-	);
-
-	const BasePairs &bpsA = arc_matches->get_base_pairsA();
-	const BasePairs &bpsB = arc_matches->get_base_pairsB();
-
-
-	// ----------------------------------------
-	// report on input in verbose mode
-	if (opt_verbose) {
-		std::cout << "Sequence A: "<<std::endl;
-		seqA.write(cout);
-		std::cout<<" (Length:"<< seqA.length()<<", Basepairs:"<<bpsA.num_bps() << ")" <<std::endl;
-
-		std::cout << "Sequence B: "<<std::endl;
-		seqB.write(cout);
-		std::cout<<" (Length:"<< seqB.length()<<", Basepairs:"<<bpsB.num_bps() << ")" <<std::endl;
-
-		cout <<std::endl
-				<<"Base Pair Matches: "<<arc_matches->num_arc_matches() << "." <<std::endl;
-		// cout << "Base Identity: "<<(seq_identity(seqA,seqB)*100)<<endl;
-	}
-
-	// ------------------------------------------------------------
-	// construct datastructures to handle sparse matrices
-	//
-
-	//time_t start_mapping = time (NULL);
-	SparsificationMapper sparse_mapperA(bpsA,
-			*rna_dataA,
-			prob_unpaired_in_loop_threshold,
-			prob_basepair_in_loop_threshold,
-			false
-	);
-
-	SparsificationMapper sparse_mapperB(bpsB,
-			*rna_dataB,
-			prob_unpaired_in_loop_threshold,
-			prob_basepair_in_loop_threshold,
-			false
-	);
-
-	SparseTraceController sparse_trace_controller(sparse_mapperA,sparse_mapperB,trace_controller);
-
-	PatternPairMap myEPMs;
-
-	ExactMatcher em(seqA,
-			seqB,
-			*rna_dataA,
-			*rna_dataB,
-			*arc_matches,
-			sparse_trace_controller,
-			myEPMs,
-			alpha_1,
-			alpha_2,
-			alpha_3,
-			difference_to_opt_score,
-			min_score,
-			number_of_EPMs,
-			inexact_struct_match,
-			struct_mismatch_score,
-			no_add_filter,
-			opt_verbose
-	);
-=======
-	cout << "Report bugs to <will (at) informatik.uni-freiburg.de>."<<endl<<endl;
-	return 0;
-    }
-
-    if (opt_version || opt_verbose) {
-	cout << VERSION_STRING<<endl;
-	if (opt_version) return 0; else cout <<endl;
-    }
-
-    if (!process_success) {
-      std::cerr << "ERROR --- "
-		<<O_error_msg<<std::endl;
-      printf("USAGE: ");
-      print_usage(argv[0],my_options);
-      printf("\n");
-      return -1;
-    }
-    
-    if (opt_stopwatch) {
-	stopwatch.set_print_on_exit(true);
-    }
-
-    if (opt_verbose) {
-      print_options(my_options);
-    }
-
-    // ------------------------------------------------------------
-    // parameter consistency
-    
-    //if no stacking should be considered, set the parameter for stacking to 0
-    if(no_stacking){
-    	alpha_3 = 0;
-    }
-
-    if(!chaining && chained_epm_list_output.size()>0){
-    	cout << "Enable chaining in order to output chained epm list " << endl;
-    	chaining = true;
-    }
-
-    // no filtering needed if we do exact matching
-    if(!inexact_struct_match){
-    	if(!no_add_filter) cout << "Disable filtering as only exact matches are considered " << endl;
-    	no_add_filter = true;
-    }
-
-    // ------------------------------------------------------------
-    // Get input data and generate data objects
-    //
-
-    gettimeofday( &tp, NULL );
-    double start_preproc = static_cast<double>( tp.tv_sec ) + static_cast<double>( tp.tv_usec )/1E6;
-    getrusage( RUSAGE_SELF, &ruse );
-    double startR_preproc = static_cast<double>( ruse.ru_utime.tv_sec ) + static_cast<double>( ruse.ru_utime.tv_usec )/1E6;
-    
-    gettimeofday( &tp, NULL );
-    double start_fold = static_cast<double>( tp.tv_sec ) + static_cast<double>( tp.tv_usec )/1E6;
-    getrusage( RUSAGE_SELF, &ruse );
-    double start_foldR = static_cast<double>( ruse.ru_utime.tv_sec ) + static_cast<double>( ruse.ru_utime.tv_usec )/1E6;
-
-    PFoldParams pfparams(no_lonely_pairs,(!no_stacking));
 
     ExtRnaData *rna_dataA=0;
     try {
@@ -509,140 +273,114 @@
 	if (rna_dataA) delete rna_dataA;
 	return -1;
     }
-    
-    const Sequence &seqA=rna_dataA->sequence();
-    const Sequence &seqB=rna_dataB->sequence();
-    
-    const MultipleAlignment &maA = seqA;
-    const MultipleAlignment &maB = seqB;
-    
-    gettimeofday( &tp, NULL );
-    double end_fold = static_cast<double>( tp.tv_sec ) + static_cast<double>( tp.tv_usec )/1E6;
-    getrusage( RUSAGE_SELF, &ruse );
-    double end_foldR = static_cast<double>( ruse.ru_utime.tv_sec ) + static_cast<double>( ruse.ru_utime.tv_usec )/1E6;
-
-    cout << "time_wall McCaskill_all = " << setprecision(3) << end_fold - start_fold << " sec" << endl;
-    cout << "time_cpu McCaskill_all = " << setprecision(3) << end_foldR - start_foldR << " sec" << endl;
-
-    // --------------------
-    // handle max_diff restriction
-    
-    TraceController trace_controller(seqA,seqB,NULL,max_diff);
-
-    // ------------------------------------------------------------
-    // Handle constraints (optionally)
-    size_t lenA = seqA.length();
-    size_t lenB = seqB.length();
-
-    AnchorConstraints seq_constraints(lenA,
-				      seqA.has_annotation(MultipleAlignment::AnnoType::anchors)
-				      ?seqA.annotation(MultipleAlignment::AnnoType::anchors).single_string()
-				      :"",
-				      lenB,
-				      seqB.has_annotation(MultipleAlignment::AnnoType::anchors)
-				      ?seqB.annotation(MultipleAlignment::AnnoType::anchors).single_string()
-				      :"");
-    
-    if (opt_verbose) {
-	if (! seq_constraints.empty()) {
-	    std::cout << "Found sequence constraints."<<std::endl;
-	}
-    }
-    
-    // ----------------------------------------
-    // construct set of relevant arc matches
-    //
-    ArcMatches *arc_matches=0L;
-    
-    // initialize from RnaData
-    arc_matches = new ArcMatches(*rna_dataA,
-				 *rna_dataB,
-				 min_prob,
-				 (max_diff_am!=-1)?
-				 (size_type)max_diff_am:std::max(seqA.length(),seqB.length()),
-				 trace_controller,
-				 seq_constraints
-				 );
-
-    const BasePairs &bpsA = arc_matches->get_base_pairsA();
-    const BasePairs &bpsB = arc_matches->get_base_pairsB();
-    
-    
-    // ----------------------------------------
-    // report on input in verbose mode
-    if (opt_verbose) {
-	std::cout << "Sequence A: "<<std::endl;
-	seqA.write(cout);
-	std::cout<<" (Length:"<< seqA.length()<<", Basepairs:"<<bpsA.num_bps() << ")" <<std::endl;
-
-	std::cout << "Sequence B: "<<std::endl;
-	seqB.write(cout);
-	std::cout<<" (Length:"<< seqB.length()<<", Basepairs:"<<bpsB.num_bps() << ")" <<std::endl;
-
-	cout <<std::endl 
-	     <<"Base Pair Matches: "<<arc_matches->num_arc_matches() << "." <<std::endl;
-	// cout << "Base Identity: "<<(seq_identity(seqA,seqB)*100)<<endl; 
-    }
-
-    // ------------------------------------------------------------
-    // Compute Exact Matchings
-    //
-    
-    //time_t start_mapping = time (NULL);
-    SparsificationMapper sparse_mapperA(bpsA,
-    		*rna_dataA,
-    		prob_unpaired_in_loop_threshold,
-    		prob_basepair_in_loop_threshold,
-    		false
-    		);
-
-    SparsificationMapper sparse_mapperB(bpsB,
-    		*rna_dataB,
-    		prob_unpaired_in_loop_threshold,
-    		prob_basepair_in_loop_threshold,
-    		false
-    		);
-
-    SparseTraceController sparse_trace_controller(sparse_mapperA,sparse_mapperB,trace_controller);
-
-    //time_t stop_mapping = time (NULL);
-    //cout << "time for mapping: " << stop_mapping - start_mapping << "sec " << endl;
-    
-    //string sequenceA= MultipleAlignment(seqA).seqentry(0).seq().to_string();
-    //string sequenceB= MultipleAlignment(seqB).seqentry(0).seq().to_string();
-
-
-    PatternPairMap myEPMs;
-
-    ExactMatcher em(seqA,
-		    seqB,
-		    *rna_dataA,
-		    *rna_dataB,
-		    *arc_matches,
-		    sparse_trace_controller,
-		    myEPMs,
-		    alpha_1,
-		    alpha_2,
-		    alpha_3,
-		    difference_to_opt_score,
-		    min_score,
-		    //am_threshold,
-		    number_of_EPMs,
-		    inexact_struct_match,
-		    struct_mismatch_score,
-		    no_add_filter,
-		    opt_verbose
-		    );
-
-
-    gettimeofday( &tp, NULL );
-    double end_preproc = static_cast<double>( tp.tv_sec ) + static_cast<double>( tp.tv_usec )/1E6;
-    getrusage( RUSAGE_SELF, &ruse );
-    double endR_preproc = static_cast<double>( ruse.ru_utime.tv_sec ) + static_cast<double>( ruse.ru_utime.tv_usec )/1E6;
-
-    cout << endl << "time_wall preprocessing = " << setprecision(3) << end_preproc - start_preproc << " sec" << endl;
-    cout << "time_cpu preprocessing = " << setprecision(3) << endR_preproc - startR_preproc << " sec" << endl << endl;
->>>>>>> 2ae6a40d
+
+	const Sequence &seqA=rna_dataA->sequence();
+	const Sequence &seqB=rna_dataB->sequence();
+
+	const MultipleAlignment &maA = seqA;
+	const MultipleAlignment &maB = seqB;
+
+	// --------------------
+	// handle max_diff restriction
+
+	TraceController trace_controller(seqA,seqB,NULL,max_diff);
+
+	// ------------------------------------------------------------
+	// Handle constraints (optionally)
+	size_t lenA = seqA.length();
+	size_t lenB = seqB.length();
+
+	AnchorConstraints seq_constraints(lenA,
+			seqA.has_annotation(MultipleAlignment::AnnoType::anchors)
+			?seqA.annotation(MultipleAlignment::AnnoType::anchors).single_string()
+					:"",
+					 lenB,
+					 seqB.has_annotation(MultipleAlignment::AnnoType::anchors)
+					 ?seqB.annotation(MultipleAlignment::AnnoType::anchors).single_string()
+							 :"");
+
+	if (opt_verbose) {
+		if (! seq_constraints.empty()) {
+			std::cout << "Found sequence constraints."<<std::endl;
+		}
+	}
+
+	// ----------------------------------------
+	// construct set of relevant arc matches
+	//
+	ArcMatches *arc_matches=0L;
+
+	// initialize from RnaData
+	arc_matches = new ArcMatches(*rna_dataA,
+			*rna_dataB,
+			min_prob,
+			(max_diff_am!=-1)?
+			(size_type)max_diff_am:std::max(seqA.length(),seqB.length()),
+			trace_controller,
+			seq_constraints
+	);
+
+	const BasePairs &bpsA = arc_matches->get_base_pairsA();
+	const BasePairs &bpsB = arc_matches->get_base_pairsB();
+
+
+	// ----------------------------------------
+	// report on input in verbose mode
+	if (opt_verbose) {
+		std::cout << "Sequence A: "<<std::endl;
+		seqA.write(cout);
+		std::cout<<" (Length:"<< seqA.length()<<", Basepairs:"<<bpsA.num_bps() << ")" <<std::endl;
+
+		std::cout << "Sequence B: "<<std::endl;
+		seqB.write(cout);
+		std::cout<<" (Length:"<< seqB.length()<<", Basepairs:"<<bpsB.num_bps() << ")" <<std::endl;
+
+		cout <<std::endl
+				<<"Base Pair Matches: "<<arc_matches->num_arc_matches() << "." <<std::endl;
+		// cout << "Base Identity: "<<(seq_identity(seqA,seqB)*100)<<endl;
+	}
+
+	// ------------------------------------------------------------
+	// construct datastructures to handle sparse matrices
+	//
+
+	//time_t start_mapping = time (NULL);
+	SparsificationMapper sparse_mapperA(bpsA,
+			*rna_dataA,
+			prob_unpaired_in_loop_threshold,
+			prob_basepair_in_loop_threshold,
+			false
+	);
+
+	SparsificationMapper sparse_mapperB(bpsB,
+			*rna_dataB,
+			prob_unpaired_in_loop_threshold,
+			prob_basepair_in_loop_threshold,
+			false
+	);
+
+	SparseTraceController sparse_trace_controller(sparse_mapperA,sparse_mapperB,trace_controller);
+
+	PatternPairMap myEPMs;
+
+	ExactMatcher em(seqA,
+			seqB,
+			*rna_dataA,
+			*rna_dataB,
+			*arc_matches,
+			sparse_trace_controller,
+			myEPMs,
+			alpha_1,
+			alpha_2,
+			alpha_3,
+			difference_to_opt_score,
+			min_score,
+			number_of_EPMs,
+			inexact_struct_match,
+			struct_mismatch_score,
+			no_add_filter,
+			opt_verbose
+	);
 
 #ifndef NDEBUG
 	if(opt_verbose) cout << "test arcmatch score... " << endl;
