/**
 * \file locarna_n.cc
 *
 * \brief Defines main function of locarna_n / SPARSE
 *
 * Copyright (C) Sebastian Will <will(@)informatik.uni-freiburg.de> 
 */


#include <iostream>
#include <fstream>
#include <vector>

#include <memory> // for auto_ptr

//#include <math.h>

#include "LocARNA/sequence.hh"
#include "LocARNA/basepairs.hh"
#include "LocARNA/alignment.hh"
#include "LocARNA/aligner_n.hh"
#include "LocARNA/rna_data.hh"
#include "LocARNA/arc_matches.hh"
#include "LocARNA/match_probs.hh"
#include "LocARNA/ribosum.hh"
#include "LocARNA/anchor_constraints.hh"
#include "LocARNA/sequence_annotation.hh"
#include "LocARNA/trace_controller.hh"
#include "LocARNA/ribosum85_60.icc"
#include "LocARNA/multiple_alignment.hh"
#include "LocARNA/sparsification_mapper.hh"
#include "LocARNA/global_stopwatch.hh"
#include "LocARNA/pfold_params.hh"

using namespace std;
using namespace LocARNA;

//! Version string (from configure.ac via autoconf system)
const std::string 
VERSION_STRING = (std::string)PACKAGE_STRING; 

// ------------------------------------------------------------
// Parameter


// ------------------------------------------------------------
//
// Options
//
#include "LocARNA/options.hh"

//! \brief Switch on/off trace back
//! @note never made it into command line
const bool DO_TRACE=true;

//! \brief Structure for command line parameters of locarna
//!
//! Encapsulating all command line parameters in a common structure
//! avoids name conflicts and makes downstream code more informative.
//!
struct command_line_parameters {
    //! only pairs with a probability of at least min_prob are taken into account
    double min_prob; 

    //! maximal ratio of number of base pairs divided by sequence
    //! length. This serves as a second filter on the "significant"
    //! base pairs.
    double max_bps_length_ratio;
    
    int match_score; //!< match score
    
    int mismatch_score; //!< mismatch score
    
    int indel_score; //!< indel extension score

    int indel_score_loop; //!< indel extension score
    
    int indel_opening_score; //!< indel opening score
    
    int indel_opening_loop_score; //!< indel opening score for loops

    int temperature; //!< temperature
    
    int struct_weight; //!< structure weight

    //! contribution of sequence similarity in an arc match (in percent)
    int tau_factor;

    bool no_lonely_pairs; //!< no lonely pairs option

    //! allow exclusions for maximizing alignment of connected substructures
    bool struct_local;

    bool sequ_local; //!< maximize alignment of subsequences

    //! specification of free end gaps, order left end sequence 1,
    //! right 1, left 2, right 2 e.g. "+---" allows free end gaps at
    //! the left end of the first alignment string ; "----" forbids
    //! free end gaps
    std::string free_endgaps;
    
    //! maximal difference for positions of alignment
    //! traces (only used for ends of arcs)
    int max_diff; 
    
    //! maximal difference between two arc ends, -1 is off
    int max_diff_am;

    //! maximal difference for alignment traces, at arc match
    //! positions
    int max_diff_at_am;

    //! pairwise reference alignment for max-diff heuristic,
    //!separator &
    std::string max_diff_pw_alignment;
    
    //! reference alignment for max-diff heuristic, name of clustalw
    //! format file
    std::string max_diff_alignment_file;

    //! use relaxed variant of max diff with reference alignment
    bool opt_max_diff_relax; 

    //! Score contribution per exclusion
    //! set to zero for unrestricted structure locality
    int exclusion_score; 
    
    //! expected probability of a base pair (null-model)
    double exp_prob;
    
    //! expected probability given?
    bool opt_exp_prob;

    //! width of alignment output
    int output_width;

    // ------------------------------------------------------------
    // File arguments
    
    //! first input file 
    std::string fileA;
    
    //! second input file
    std::string fileB;

    std::string clustal_out; //!< name of clustal output file

    bool opt_clustal_out; //!< whether to write clustal output to file

    std::string pp_out; //!< name of pp output file
    
    bool opt_pp_out; //!< whether to write pp output to file
    
    bool opt_help; //!< whether to print help
    bool opt_version; //!< whether to print version
    bool opt_verbose; //!< whether to print verbose output
    bool opt_local_output; //!< whether to use local output
    bool opt_pos_output; //!< whether to output positions

    bool opt_write_structure; //!< whether to write structure

    bool opt_stopwatch; //!< whether to print verbose output

    bool opt_stacking; //!< whether to use stacking scores
    bool opt_new_stacking; //!< whether to use new stacking scores

    std::string ribosum_file; //!< ribosum_file
    bool use_ribosum; //!< use_ribosum

    bool opt_probcons_file; //!< whether to probcons_file
    std::string probcons_file; //!< probcons_file

    bool opt_mea_alignment; //!< whether to mea_alignment

    bool opt_write_matchprobs; //!< whether to write_matchprobs
    bool opt_read_matchprobs; //!< whether to read_matchprobs
    std::string matchprobs_file; //!< matchprobs_file

    bool opt_write_arcmatch_scores; //!< whether to write_arcmatch_scores

    bool opt_read_arcmatch_scores; //!< whether to read arcmatch scores
    bool opt_read_arcmatch_probs; //!< whether to read arcmatch probabilities
    std::string arcmatch_scores_file; //!< arcmatch scores file

    int match_prob_method; //!< method for computing match probabilities

    double min_am_prob; //!< only matched arc-pair with a probability of at least min_am_prob are taken into account
    double min_bm_prob; //!< only matched base-pair with a probability of at least min_bm_prob are taken into account

    bool opt_subopt; //!< find suboptimal solution (either k-best or all solutions better than a threshold)

//    int kbest_k; //!< kbest_k
//    int subopt_threshold; //!< subopt_threshold

    std::string seq_anchors_A; //!< sequence anchors A
    std::string seq_anchors_B; //!< sequence anchors B

    bool opt_ignore_constraints; //!< whether to ignore_constraints

    int pf_struct_weight; //!< pf_struct_weight

    bool opt_mea_gapcost; //!< whether to use mea gapcost
    int mea_alpha; //!< mea alpha
    int mea_beta; //!< mea beta
    int mea_gamma; //!< mea gamma
    int probability_scale; //!< probability scale

    bool opt_normalized; //!< whether to do normalized alignment
    int normalized_L; //!< normalized_L

    double prob_unpaired_in_loop_threshold; //!< threshold for prob_unpaired_in_loop
    double prob_basepair_in_loop_threshold; //!< threshold for prob_basepait_in_loop

};


//! \brief holds command line parameters of locarna  
command_line_parameters clp;


//! defines command line parameters
option_def my_options[] = {
    {"help",'h',&clp.opt_help,O_NO_ARG,0,O_NODEFAULT,"","Help"},
    {"version",'V',&clp.opt_version,O_NO_ARG,0,O_NODEFAULT,"","Version info"},
    {"verbose",'v',&clp.opt_verbose,O_NO_ARG,0,O_NODEFAULT,"","Verbose"},

    {"",0,0,O_SECTION,0,O_NODEFAULT,"","Scoring parameters"},

    {"match",'m',0,O_ARG_INT,&clp.match_score,"50","score","Match score"},
    {"mismatch",'M',0,O_ARG_INT,&clp.mismatch_score,"0","score","Mismatch score"},
    {"ribosum-file",0,0,O_ARG_STRING,&clp.ribosum_file,"RIBOSUM85_60","f","Ribosum file"},
    {"use-ribosum",0,0,O_ARG_BOOL,&clp.use_ribosum,"true","bool","Use ribosum scores"},
    {"indel",'i',0,O_ARG_INT,&clp.indel_score,"-350","score","Indel score"},
    {"indel-loop",'i',0,O_ARG_INT,&clp.indel_score_loop,"-350","score","Indel score for loops"},
    {"indel-opening",0,0,O_ARG_INT,&clp.indel_opening_score,"0","score","Indel opening score"},
    {"indel-opening-loop",0,0,O_ARG_INT,&clp.indel_opening_loop_score,"0","score","Indel opening score for loops"},
    {"struct-weight",'s',0,O_ARG_INT,&clp.struct_weight,"200","score","Maximal weight of 1/2 arc match"},
    {"exp-prob",'e',&clp.opt_exp_prob,O_ARG_DOUBLE,&clp.exp_prob,O_NODEFAULT,"prob","Expected probability"},
    {"tau",'t',0,O_ARG_INT,&clp.tau_factor,"0","factor","Tau factor in percent"},
//    {"exclusion",'E',0,O_ARG_INT,&clp.exclusion_score,"0","score","Exclusion weight"},
//    {"stacking",0,&clp.opt_stacking,O_NO_ARG,0,O_NODEFAULT,"","Use stacking terms (needs stack-probs by RNAfold -p2)"},
//    {"new-stacking",0,&clp.opt_newstacking,O_NO_ARG,0,O_NODEFAULT,"","Use new stacking terms (needs stack-probs by RNAfold -p2)"},

/*    {"",0,0,O_SECTION,0,O_NODEFAULT,"","Type of locality"},

    {"struct-local",0,0,O_ARG_BOOL,&clp.struct_local,"false","bool","Structure local"},
    {"sequ-local",0,0,O_ARG_BOOL,&clp.sequ_local,"false","bool","Sequence local"},
    {"free-endgaps",0,0,O_ARG_STRING,&clp.free_endgaps,"----","spec","Whether and which end gaps are free. order: L1,R1,L2,R2"},
    {"normalized",0,&clp.opt_normalized,O_ARG_INT,&clp.normalized_L,"0","L","Normalized local alignment with parameter L"},
*/
    
    {"",0,0,O_SECTION,0,O_NODEFAULT,"","Controlling output"},

    {"width",'w',0,O_ARG_INT,&clp.output_width,"120","columns","Output width"},
    {"clustal",0,&clp.opt_clustal_out,O_ARG_STRING,&clp.clustal_out,O_NODEFAULT,"file","Clustal output"},
    {"pp",0,&clp.opt_pp_out,O_ARG_STRING,&clp.pp_out,O_NODEFAULT,"file","PP output"},
    
//    {"local-output",'L',&clp.opt_local_output,O_NO_ARG,0,O_NODEFAULT,"","Output only local sub-alignment"},
//    {"pos-output",'P',&clp.opt_pos_output,O_NO_ARG,0,O_NODEFAULT,"","Output only local sub-alignment positions"},
    {"write-structure",0,&clp.opt_write_structure,O_NO_ARG,0,O_NODEFAULT,"","Write guidance structure in output"},

    {"stopwatch",0,&clp.opt_stopwatch,O_NO_ARG,0,O_NODEFAULT,"","Print run time information."},

    {"",0,0,O_SECTION,0,O_NODEFAULT,"","Heuristics for speed accuracy trade off"},

    {"min-prob",'p',0,O_ARG_DOUBLE,&clp.min_prob,"0.0005","prob","Minimal probability"},
    {"max-bps-length-ratio",0,0,O_ARG_DOUBLE,&clp.max_bps_length_ratio,"0.0","factor","Maximal ratio of #base pairs divided by sequence length (default: no effect)"},
    {"max-diff-am",'D',0,O_ARG_INT,&clp.max_diff_am,"-1","diff","Maximal difference for sizes of matched arcs"},
    {"max-diff",'d',0,O_ARG_INT,&clp.max_diff,"-1","diff","Maximal difference for alignment traces"},
    {"max-diff-at-am",0,0,O_ARG_INT,&clp.max_diff_at_am,"-1","diff","Maximal difference for alignment traces, only at arc match positions"},
    {"max-diff-aln",0,0,O_ARG_STRING,&clp.max_diff_alignment_file,"","aln file","Maximal difference relative to given alignment (file in clustalw format))"},
    {"max-diff-pw-aln",0,0,O_ARG_STRING,&clp.max_diff_pw_alignment,"","alignment","Maximal difference relative to given alignment (string, delim=&)"},
    {"max-diff-relax",0,&clp.opt_max_diff_relax,O_NO_ARG,0,O_NODEFAULT,"","Relax deviation constraints in multiple aligmnent"},
    {"min-am-prob",'a',0,O_ARG_DOUBLE,&clp.min_am_prob,"0.0005","amprob","Minimal Arc-match probability"},
    {"min-bm-prob",'b',0,O_ARG_DOUBLE,&clp.min_bm_prob,"0.0005","bmprob","Minimal Base-match probability"},
    {"prob_unpaired_in_loop_threshold",0,0,O_ARG_DOUBLE,&clp.prob_unpaired_in_loop_threshold,"0.001","threshold","Threshold for prob_unpaired_in_loop"},
    {"prob_basepair_in_loop_threshold",0,0,O_ARG_DOUBLE,&clp.prob_basepair_in_loop_threshold,"0.001","threshold","Threshold for prob_basepair_in_loop"}, //todo: is the default threshold value reasonable?
    
    {"",0,0,O_SECTION,0,O_NODEFAULT,"","Special sauce options"},
//    {"kbest",0,&clp.opt_subopt,O_ARG_INT,&clp.kbest_k,"-1","k","Enumerate k-best alignments"},
//    {"better",0,&clp.opt_subopt,O_ARG_INT,&clp.subopt_threshold,"-1000000","t","Enumerate alignments better threshold t"},
    
    {"",0,0,O_SECTION,0,O_NODEFAULT,"","Options for controlling MEA score"},

    {"mea-alignment",0,&clp.opt_mea_alignment,O_NO_ARG,0,O_NODEFAULT,"","Do MEA alignment"},
    {"probcons-file",0,&clp.opt_probcons_file,O_ARG_STRING,&clp.probcons_file,O_NODEFAULT,"file","Probcons parameter file"},

    {"match-prob-method",0,0,O_ARG_INT,&clp.match_prob_method,"0","int","Method for computation of match probs"},
    {"temperature",0,0,O_ARG_INT,&clp.temperature,"150","int","Temperature for PF-computation"},
    {"pf-struct-weight",0,0,O_ARG_INT,&clp.pf_struct_weight,"200","weight","Structure weight in PF-computation"},

    {"mea-gapcost",0,&clp.opt_mea_gapcost,O_NO_ARG,0,O_NODEFAULT,"","Use gap cost in mea alignment"},   
    {"mea-alpha",0,0,O_ARG_INT,&clp.mea_alpha,"0","weight","Weight alpha for MEA"},
    {"mea-beta",0,0,O_ARG_INT,&clp.mea_beta,"200","weight","Weight beta for MEA"},
    {"mea-gamma",0,0,O_ARG_INT,&clp.mea_gamma,"100","weight","Weight gamma for MEA"},
    {"probability-scale",0,0,O_ARG_INT,&clp.probability_scale,"10000","scale","Scale for probabilities/resolution of mea score"},

    {"write-match-probs",0,&clp.opt_write_matchprobs,O_ARG_STRING,&clp.matchprobs_file,O_NODEFAULT,"file","Write match probs to file (don't align!)"},
    {"read-match-probs",0,&clp.opt_read_matchprobs,O_ARG_STRING,&clp.matchprobs_file,O_NODEFAULT,"file","Read match probabilities from file"},

    {"write-arcmatch-scores",0,&clp.opt_write_arcmatch_scores,O_ARG_STRING,&clp.arcmatch_scores_file,O_NODEFAULT,"file","Write arcmatch scores (don't align!)"},
    {"read-arcmatch-scores",0,&clp.opt_read_arcmatch_scores,O_ARG_STRING,&clp.arcmatch_scores_file,O_NODEFAULT,"file","Read arcmatch scores"},
    {"read-arcmatch-probs",0,&clp.opt_read_arcmatch_probs,O_ARG_STRING,&clp.arcmatch_scores_file,O_NODEFAULT,"file","Read arcmatch probabilities (weight by mea_beta/100)"},
    
    {"",0,0,O_SECTION,0,O_NODEFAULT,"","Constraints"},

    {"noLP",0,&clp.no_lonely_pairs,O_NO_ARG,0,O_NODEFAULT,"","No lonely pairs"},
//    {"ignore-constraints",0,&clp.opt_ignore_constraints,O_NO_ARG,0,O_NODEFAULT,"","Ignore constraints in pp-file"},
    

    {"",0,0,O_SECTION,0,O_NODEFAULT,"","RNA sequences and pair probabilities"},

    {"",0,0,O_ARG_STRING,&clp.fileA,O_NODEFAULT,"file 1","Basepairs input file 1"},
    {"",0,0,O_ARG_STRING,&clp.fileB,O_NODEFAULT,"file 2","Basepairs input file 2"},
    {"",0,0,0,0,O_NODEFAULT,"",""}
};


// ------------------------------------------------------------

// ------------------------------------------------------------
// MAIN

/** 
 * \brief Main method of executable locarna
 * 
 * @param argc argument counter
 * @param argv argument vector
 * 
 * @return success
 */
int
main(int argc, char **argv) {
    stopwatch.start("total");

    typedef std::vector<int>::size_type size_type;

    // ------------------------------------------------------------
    // Process options
    bool process_success=process_options(argc,argv,my_options);

    assert(clp.opt_stacking == false);
    assert(clp.opt_new_stacking == false);
    
    if (clp.opt_help) {
	cout << "locarna - a tool for pairwise (global and local) alignment of RNA!"<<endl<<endl;
	
	cout << VERSION_STRING<<endl<<endl;

	print_help(argv[0],my_options);

	cout << "Report bugs to <will (at) informatik.uni-freiburg.de>."<<endl<<endl;
	return 0;
    }

    if (clp.opt_version || clp.opt_verbose) {
	cout << "locarna ("<< VERSION_STRING<<")"<<endl;
	if (clp.opt_version) return 0; else cout <<endl;
    }

    if (!process_success) {
	std::cerr << "ERROR --- "
		  <<O_error_msg<<std::endl;
	printf("USAGE: ");
	print_usage(argv[0],my_options);
	printf("\n");
	return -1;
    }

    if (clp.opt_stopwatch) {
	stopwatch.set_print_on_exit(true);
    }
    
    if (clp.opt_verbose) {
	print_options(my_options);
    }
    

    // --------------------
    //Forbid unsupported option of LocARNA_N
    if ( clp.struct_local )
    {
	std::cerr << "Exclusions is not supported" << std::endl;
	return -1;
    }
   

    //noLP is not supported by sparse recursion but yet useful for calculating probablities with RNAfold
    if( clp.no_lonely_pairs )
    {
    	std::cerr << "WARNING: No lonely pairs option is not supported by sparse algortihm" << std::endl;
//	return -1;
    }
    if( clp.sequ_local )
    {
	std::cerr << "Local sequence alignment is not supported" << std::endl;
	return -1;
    }
    if( clp.opt_stacking )
    {
	std::cerr << "Stacking is not supported" << std::endl;
	return -1;
    }
  /*  if(clp.free_endgaps.compare("----") != 0 )
    {
	std::cerr << "Free end gaps is not supported" << std::endl;
	return -1;
    }
    */
    if (clp.opt_subopt) {
    	std::cerr
      			<< "ERROR: suboptimal alignment not supported."
      			<<std::endl;
        return -1;
    }




    // ------------------------------------------------------------
    // parameter consistency
    if (clp.opt_read_arcmatch_scores && clp.opt_read_arcmatch_probs) {
	std::cerr << "You cannot specify arc match score and probabilities file simultaneously."<<std::endl;
	return -1;
    }
    
    if (clp.probability_scale<=0) {
	std::cerr << "Probability scale must be greater 0."<<std::endl;
	return -1;
    }
    
    if (clp.struct_weight<0) {
	std::cerr << "Structure weight must be greater equal 0."<<std::endl;
	return -1;
    }

    // ----------------------------------------
    // temporarily turn off stacking unless background prob is set
    //
    if (clp.opt_stacking && !clp.opt_exp_prob) {
	std::cerr << "WARNING: stacking turned off. "
		  << "Stacking requires setting a background probability "
		  << "explicitely (option --exp-prob)." << std::endl;
	clp.opt_stacking=false;
    }


    // ----------------------------------------  
    // Ribosum matrix
    //
    std::auto_ptr<RibosumFreq> ribosum(NULL);
	
    if (clp.use_ribosum) {
	if (clp.ribosum_file == "RIBOSUM85_60") {
	    if (clp.opt_verbose) {
		std::cout <<"Use built-in ribosum."<<std::endl;
	    }
	  	    ribosum = auto_ptr<RibosumFreq>(new Ribosum85_60);
	} else {
	    ribosum = auto_ptr<RibosumFreq>(new RibosumFreq(clp.ribosum_file));
	}	
	/*
	  std::cout <<" A: "<< ribosum->base_nonstruct_prob('A')
	  <<" C: "<< ribosum->base_nonstruct_prob('C')
	  <<" G: "<< ribosum->base_nonstruct_prob('G')
	  <<" U: "<< ribosum->base_nonstruct_prob('U')
	  << std::endl;
	
	  ribosum->print_basematch_scores_corrected();
	*/
    }
        
    
    // ------------------------------------------------------------
    // Get input data and generate data objects
    //

    PFoldParams pfparams(clp.no_lonely_pairs,clp.opt_stacking||clp.opt_new_stacking);
    
    ExtRnaData *rna_dataA=0;
    try {
	rna_dataA = new ExtRnaData(clp.fileA,
				   clp.min_prob,
				   clp.prob_basepair_in_loop_threshold,
				   clp.prob_unpaired_in_loop_threshold,
				   clp.max_bps_length_ratio,
				   pfparams);
    } catch (failure &f) {
	std::cerr << "ERROR: failed to read from file "<<clp.fileA <<std::endl
		  << "       "<< f.what() <<std::endl;
	return -1;
    }
    
    ExtRnaData *rna_dataB=0;
    try {
	rna_dataB = new ExtRnaData(clp.fileB,
				   clp.min_prob,
				   clp.prob_basepair_in_loop_threshold,
				   clp.prob_unpaired_in_loop_threshold,
				   clp.max_bps_length_ratio,
				   pfparams);
    } catch (failure &f) {
	std::cerr << "ERROR: failed to read from file "<<clp.fileB <<std::endl
		  << "       "<< f.what() <<std::endl;
	if (rna_dataA) delete rna_dataA;
	return -1;
    }
    
    const Sequence &seqA=rna_dataA->sequence();
    const Sequence &seqB=rna_dataB->sequence();

    size_type lenA=seqA.length();
    size_type lenB=seqB.length();


    //---------------------------------------------------------------
    //Anchor constraint alignment is not supported by locarna_n yet, todo: support it!
    if ( ! (seqA.annotation(MultipleAlignment::AnnoType::anchors).single_string()=="") ||
	    ! (seqB.annotation(MultipleAlignment::AnnoType::anchors).single_string()=="") ) {
	std::cout << "WARNING sequence constraints found in the input but will be ignored."<<std::endl;

    }
    LocARNA::SequenceAnnotation emptyAnnotation;
    rna_dataA->set_anchors(emptyAnnotation);
    rna_dataB->set_anchors(emptyAnnotation);
    //---------------------------------------------------------------


        // --------------------
    // handle max_diff restriction  
    
    // missing: proper error handling in case that lenA, lenB, and max_diff_pw_alignment/max_diff_alignment_file are incompatible 
    
    // do inconsistency checking for max_diff_pw_alignment and max_diff_alignment_file
    //
    if (clp.max_diff_pw_alignment!="" && clp.max_diff_alignment_file!="") {
	std::cerr <<"Cannot simultaneously use both options --max-diff-pw-alignemnt and --max-diff-alignment-file."<<std::endl;
	return -1;
    }

    // construct TraceController and check inconsistency for with multiplicity of sequences
    //

    MultipleAlignment *multiple_ref_alignment=NULL;
    
    if (clp.max_diff_alignment_file!="") {
	multiple_ref_alignment = new MultipleAlignment(clp.max_diff_alignment_file);
    } else if (clp.max_diff_pw_alignment!="") {
	if ( seqA.num_of_rows()!=1 || seqB.num_of_rows()!=1 ) {
	    std::cerr << "Cannot use --max-diff-pw-alignemnt for aligning of alignments." << std::endl;
	    return -1;
	}
	
	std::vector<std::string> alistr;
	split_at_separator(clp.max_diff_pw_alignment,'&',alistr);
	
	if (alistr.size()!=2) {
	    std::cerr << "Invalid argument to --max-diff-pw-alignemnt; require exactly one '&' separating the alignment strings."
		      << std::endl; 
	    return -1;
	}
    
	if (alistr[0].length() != alistr[1].length()) {
	    std::cerr << "Invalid argument to --max-diff-pw-alignemnt; alignment strings have unequal lengths."
		      << std::endl; 
	    return -1;
	}
	
	multiple_ref_alignment = new MultipleAlignment(seqA.seqentry(0).name(),
						       seqB.seqentry(0).name(),
						       alistr[0],
						       alistr[1]);
    }

    // if (multiple_ref_alignment) {
    // 	std::cout<<"Reference aligment:"<<std::endl;
    // 	multiple_ref_alignment->print_debug(std::cout);
    // 	std::cout << std::flush;
    // }
    
    TraceController trace_controller(seqA,seqB,multiple_ref_alignment,clp.max_diff,clp.opt_max_diff_relax);
    
    
    // ------------------------------------------------------------
    // Handle constraints (optionally)
    
    AnchorConstraints seq_constraints(lenA,
				      seqA.annotation(MultipleAlignment::AnnoType::anchors).single_string(),
				      lenB,
				      seqB.annotation(MultipleAlignment::AnnoType::anchors).single_string());
        
    if (clp.opt_verbose) {
	if (! seq_constraints.empty()) {
	    std::cout << "Found sequence constraints."<<std::endl;
	}
    }
    
    // ----------------------------------------
    // construct set of relevant arc matches
    //
    ArcMatches *arc_matches;
    
    // ------------------------------------------------------------
    // handle reading and writing of arcmatch_scores
    //
    // (needed for mea alignment with probabilistic consistency transformation of arc match scores)
    //
    if (clp.opt_read_arcmatch_scores || clp.opt_read_arcmatch_probs) {
	if (clp.opt_verbose) {
	    std::cout << "Read arcmatch scores from file " << clp.arcmatch_scores_file << "." <<std::endl;
	}
	arc_matches = new ArcMatches(seqA,
				     seqB,
				     clp.arcmatch_scores_file,
				     clp.opt_read_arcmatch_probs
				     ? ((clp.mea_beta*clp.probability_scale)/100)
				     : -1,
				     clp.max_diff_am!=-1
				     ? (size_type)clp.max_diff_am
				     : std::max(lenA,lenB),
				     clp.max_diff_at_am!=-1
				     ? (size_type)clp.max_diff_at_am
				     : std::max(lenA,lenB),
				     trace_controller,
				     seq_constraints
				     );
    } else {
	// initialize from RnaData
	arc_matches = new ArcMatches(*rna_dataA,
				     *rna_dataB,
				     clp.min_prob,
				     clp.max_diff_am!=-1
				     ? (size_type)clp.max_diff_am
				     : std::max(lenA,lenB),
				     clp.max_diff_at_am!=-1
				     ? (size_type)clp.max_diff_at_am
				     : std::max(lenA,lenB),
				     trace_controller,
				     seq_constraints
				     );
    }
    
    const BasePairs &bpsA = arc_matches->get_base_pairsA();
    const BasePairs &bpsB = arc_matches->get_base_pairsB();
    
    // ----------------------------------------
    // report on input in verbose mode
    if (clp.opt_verbose) {
	std::cout << "Sequence A: "<<std::endl;
	seqA.write(cout);
	std::cout<<" (Length:"<< seqA.length()<<", Basepairs:"<<bpsA.num_bps() << ")" <<std::endl;

	std::cout << "Sequence B: "<<std::endl;
	seqB.write(cout);
	std::cout<<" (Length:"<< seqB.length()<<", Basepairs:"<<bpsB.num_bps() << ")" <<std::endl;

	cout <<std::endl 
	     <<"Base Pair Matches: "<<arc_matches->num_arc_matches() << "." <<std::endl;
	// cout << "Base Identity: "<<(seq_identity(seqA,seqB)*100)<<endl; 
    }

    // construct sparsification mapper for seqs A,B
    SparsificationMapper mapperA(bpsA, *rna_dataA, clp.prob_unpaired_in_loop_threshold, clp.prob_basepair_in_loop_threshold, true);
    SparsificationMapper mapperB(bpsB, *rna_dataB, clp.prob_unpaired_in_loop_threshold, clp.prob_basepair_in_loop_threshold, true);

    // ------------------------------------------------------------
    // Sequence match probabilities (for MEA-Alignment)
    //
    MatchProbs *match_probs=0L;

    if (clp.opt_read_matchprobs && !clp.opt_mea_alignment) {
	std::cerr << "Warning: clp.opt_read_matchprobs ignored for non-mea alignment.\n"; 
    }

    if (clp.opt_write_matchprobs || clp.opt_mea_alignment) {
	match_probs = new MatchProbs;

	if (!clp.use_ribosum) {
	    std::cerr << "WARNING: Ribosum scoring used for mea_alignment and computing matchprobs."<<std::endl;
	}

	if (clp.opt_read_matchprobs) {
	    match_probs->read_sparse(clp.matchprobs_file,seqA.length(),seqB.length());
	} else {
	    if (clp.match_prob_method==1) {
		if (!clp.opt_probcons_file) {
		    std::cerr << "Probcons parameter file required for pairHMM-style computation"
			      <<" of basematch probabilities."<<std::endl;
		    print_usage(argv[0],my_options);
		    std::cerr << std::endl;
		    return -1;
		}
		if (clp.opt_verbose) {
		    std::cout << "Compute match probabilities using pairHMM."<<std::endl; 
		}

		match_probs->pairHMM_probs(seqA,seqB,clp.probcons_file);
	    } else {
		bool sl=clp.sequ_local;
		if (clp.match_prob_method==2) sl=true;
		if (clp.match_prob_method==3) sl=false;

		if (clp.opt_verbose) {
		    std::cout << "Compute match probabilities using PF sequence alignment."<<std::endl; 
		}

		match_probs->pf_probs(*rna_dataA,
				      *rna_dataB,
				      ribosum->get_basematch_scores(),
				      ribosum->alphabet(),
				      clp.indel_opening_score/100.0,
				      clp.indel_score/100.0,
				      clp.pf_struct_weight/100.0,
				      clp.temperature/100.0,
				      sl);
	    }
	}

	if (clp.opt_write_matchprobs) {
	    if (clp.opt_verbose) {
		std::cout << "Write match probabilities to file "<<clp.matchprobs_file<<"."<<std::endl; 
	    }

	    match_probs->write_sparse(clp.matchprobs_file,1.0/clp.probability_scale);
	    if (!clp.opt_write_arcmatch_scores) return 0; // else we exit there!
	}
    }
   

    // ----------------------------------------
    // construct scoring

    // Scoring Parameter
    //        
    double my_exp_probA = clp.opt_exp_prob?clp.exp_prob:prob_exp_f(lenA);
    double my_exp_probB = clp.opt_exp_prob?clp.exp_prob:prob_exp_f(lenB);
    //
    ScoringParams scoring_params(clp.match_score,
				 clp.mismatch_score,
				 // In true mea alignment gaps are only 
				 // scored for computing base match probs.
				 // Consequently, we set the indel and indel opening cost to 0
				 // for the case of mea alignment!
				 (clp.opt_mea_alignment && !clp.opt_mea_gapcost)
				 ?0
				 :clp.indel_score * (clp.opt_mea_gapcost?clp.probability_scale/100:1),
				 (clp.opt_mea_alignment && !clp.opt_mea_gapcost)
				 ?0
				 :clp.indel_score_loop * (clp.opt_mea_gapcost?clp.probability_scale/100:1),
				 (clp.opt_mea_alignment && !clp.opt_mea_gapcost)
				 ?0
				 :clp.indel_opening_score * (clp.opt_mea_gapcost?clp.probability_scale/100:1),
				 (clp.opt_mea_alignment && !clp.opt_mea_gapcost)
				 ?0
				 :clp.indel_opening_loop_score * (clp.opt_mea_gapcost?clp.probability_scale/100:1),
				ribosum.get(),
				 0, //unpaired_weight
				 clp.struct_weight,
				 clp.tau_factor,
				 clp.exclusion_score,
				 my_exp_probA,
				 my_exp_probB,
				 clp.temperature,
				 clp.opt_stacking,
				 clp.opt_new_stacking,
				 clp.opt_mea_alignment,
				 clp.mea_alpha,
				 clp.mea_beta,
				 clp.mea_gamma,
				 clp.probability_scale
				 );



    Scoring scoring(seqA,
		    seqB,
		    *rna_dataA,
		    *rna_dataB,
		    *arc_matches,
		    match_probs,
		    scoring_params,
		    false // no Boltzmann weights
		    );    

    if (clp.opt_write_arcmatch_scores) {
	if (clp.opt_verbose) {
	    std::cout << "Write arcmatch scores to file "<< clp.arcmatch_scores_file<<" and exit."<<std::endl;
	}
	arc_matches->write_arcmatch_scores(clp.arcmatch_scores_file,scoring);
	return 0;
    }
        

    // ------------------------------------------------------------
    // Computation of the alignment score
    //

<<<<<<< HEAD
    // parameter for the alignment
    AlignerParams aligner_params(false, //clp.no_lonely_pairs, //todo: noLP is disabled for laigner_n
				 clp.struct_local,
				 clp.sequ_local,
				 clp.free_endgaps,
				 trace_controller,
				 clp.max_diff_am,
				 clp.min_am_prob,
				 clp.min_bm_prob,
				 clp.opt_stacking,
				 seq_constraints
				 );
    
=======
>>>>>>> 0956c887
    // initialize aligner object, which does the alignment computation
    AlignerN aligner = AlignerN::create()
	. sparsification_mapperA(mapperA)
	. sparsification_mapperB(mapperB)
	. seqA(seqA)
	. seqB(seqB)
	. arc_matches(*arc_matches)
	. scoring(scoring)
	. no_lonely_pairs(clp.no_lonely_pairs)
	. struct_local(clp.struct_local)
	. sequ_local(clp.sequ_local)
	. free_endgaps(clp.free_endgaps)
	. max_diff_am(clp.max_diff_am)
	. max_diff_at_am(clp.max_diff_at_am)
	. trace_controller(trace_controller)
	. min_am_prob(clp.min_am_prob)
	. min_bm_prob(clp.min_bm_prob)
	. stacking(clp.opt_stacking || clp.opt_new_stacking)
	. constraints(seq_constraints);


    
    // enumerate suboptimal alignments (using interval splitting)
    if (clp.opt_subopt) {
    	std::cerr << "ERROR: suboptimal alignment not supported." << std::endl;

	/*aligner.suboptimal(clp.kbest_k,
			   clp.subopt_threshold,
			   clp.opt_normalized,
			   clp.normalized_L,
			   clp.output_width,
			   clp.opt_verbose,
			   clp.opt_local_output,
			   clp.opt_pos_output,
			   clp.opt_write_structure
			   );
	return 0;
	*/
    }
    
    infty_score_t score;

    // if option --normalized <L> is given, then do normalized local alignemnt
    if (clp.opt_normalized) {
    	  std::cerr
    			<< "ERROR: Normalized alignment not supported."
    			<<std::endl;
	  return -1;


// 	// do some option consistency checks and output errors
// 	if (clp.struct_local) {
// 	    std::cerr 
// 		<< "ERROR: Normalized structure local alignment not supported."
// 		<<std::endl
// 		<< "LocARNA ignores struct_local option."<<std::endl;
// 	    return -1;
// 	}
// 	if (!clp.sequ_local) { // important: in the Aligner class, we rely on this
// 	    std::cerr 
// 		<< "ERROR: Normalized alignment requires option --sequ_local."<<std::endl;
// 	    return -1;
// 	}
// //	score = aligner.normalized_align(clp.normalized_L,clp.opt_verbose);
	
    } else {
	
	// ========== STANDARD CASE ==========
	
    	// otherwise compute the best alignment
	score = aligner.align();
    
    }
    
    // ----------------------------------------
    // report score
    //
    std::cout << "Score: "<<score<<std::endl;


    // ------------------------------------------------------------
    // Traceback
    //
    if ((!clp.opt_normalized) && DO_TRACE) {
	    
	if (clp.opt_verbose) {
	    std::cout << "Traceback."<<std::endl;
	}
	
	aligner.trace();
	
	// for debugging:
	//if (clp.opt_verbose)
	//    aligner.get_alignment().write_debug(std::cout);
    }

    bool return_code=0;
    
    if (clp.opt_normalized || DO_TRACE) { // if we did a trace (one way or
				      // the other)

	const Alignment &alignment = aligner.get_alignment();
	
	if (clp.opt_pos_output) {
	    std::cout << "HIT "<<score
		      <<alignment.local_startA()<<" "
		      <<alignment.local_startB()<<" "
		      <<alignment.local_endA()<<" "
		      <<alignment.local_endB()<<" "
		      <<std::endl;
	} 
	if (!clp.opt_pos_output && !clp.opt_local_output) {
	    MultipleAlignment ma(alignment,clp.opt_local_output);
	    
	    if (clp.opt_write_structure) {
		// annotate multiple alignment with structures
		ma.prepend(MultipleAlignment::SeqEntry("",
						       alignment.dot_bracket_structureA(clp.opt_local_output)));
		ma.append(MultipleAlignment::SeqEntry("",
						      alignment.dot_bracket_structureB(clp.opt_local_output)));
	    }
	    
	    if (clp.opt_local_output) {
		std::cout  << std::endl 
			   << "\t+" << alignment.local_startA() << std::endl
			   << "\t+" << alignment.local_startB() << std::endl
			   << std::endl;
	    }
	    
	    ma.write(std::cout,clp.output_width);

	    if (clp.opt_local_output) {
		std::cout  << std::endl 
			   << "\t+" << alignment.local_endA() << std::endl
			   << "\t+" << alignment.local_endB() << std::endl
			   << std::endl;
	    }

	}
	
	std::cout<<endl;
	
	// test MultipleAlignment
	if (clp.opt_verbose) {
	    MultipleAlignment resultMA(aligner.get_alignment());
	    //std::cout << "MultipleAlignment"<<std::endl; 
	    //resultMA.print_debug(cout);
	    if (multiple_ref_alignment) {
		std::cout << "Deviation to reference: "<< multiple_ref_alignment->deviation(resultMA)<<std::endl;
	    }
	}
	
	// ----------------------------------------
	// optionally write output formats
	//
	if (clp.opt_clustal_out) {
	    ofstream out(clp.clustal_out.c_str());
	    if (out.good()) {

		MultipleAlignment ma(alignment);
		
		out << "CLUSTAL W --- "<<PACKAGE_STRING;
		
		// for legacy, clustal files of pairwise alignments contain the score 
		if (seqA.num_of_rows()==1 && seqB.num_of_rows()==1)
		    out  <<" --- Score: " << score;
		out <<std::endl<<std::endl;

		if (clp.opt_write_structure) {
		    // annotate multiple alignment with structures
		    ma.prepend(MultipleAlignment::SeqEntry("",alignment.dot_bracket_structureA(false)));
		    ma.append(MultipleAlignment::SeqEntry("",alignment.dot_bracket_structureB(false)));
		}

		ma.write(out,clp.output_width);
	    
	    } else {
		cerr << "Cannot write to "<<clp.clustal_out<<endl<<"! Exit.";
		return_code = -1;
	    }
	}
	if (clp.opt_pp_out) {

	    ofstream out(clp.pp_out.c_str());
	    if (out.good()) {

		RnaData consensus(*rna_dataA,
				  *rna_dataB,
				  aligner.get_alignment(),
				  my_exp_probA,
				  my_exp_probB);
		
		consensus.write_pp(out);
	    } else {
		cerr << "Cannot write to "<<clp.pp_out<<endl<<"! Exit.";
		return_code = -1;
	    }
	}
    }
    
    if (match_probs) delete match_probs;
    if (arc_matches) delete arc_matches;
    if (multiple_ref_alignment) delete multiple_ref_alignment;
    //if (ribosum) delete ribosum;
    
    if (rna_dataA) delete rna_dataA;
    if (rna_dataB) delete rna_dataB;
      
    stopwatch.stop("total");

    // ----------------------------------------
    // DONE
    return return_code;
}<|MERGE_RESOLUTION|>--- conflicted
+++ resolved
@@ -795,22 +795,6 @@
     // Computation of the alignment score
     //
 
-<<<<<<< HEAD
-    // parameter for the alignment
-    AlignerParams aligner_params(false, //clp.no_lonely_pairs, //todo: noLP is disabled for laigner_n
-				 clp.struct_local,
-				 clp.sequ_local,
-				 clp.free_endgaps,
-				 trace_controller,
-				 clp.max_diff_am,
-				 clp.min_am_prob,
-				 clp.min_bm_prob,
-				 clp.opt_stacking,
-				 seq_constraints
-				 );
-    
-=======
->>>>>>> 0956c887
     // initialize aligner object, which does the alignment computation
     AlignerN aligner = AlignerN::create()
 	. sparsification_mapperA(mapperA)
@@ -819,7 +803,7 @@
 	. seqB(seqB)
 	. arc_matches(*arc_matches)
 	. scoring(scoring)
-	. no_lonely_pairs(clp.no_lonely_pairs)
+	. no_lonely_pairs(false) //clp.no_lonely_pairs, //todo: noLP is disabled for aligner_n
 	. struct_local(clp.struct_local)
 	. sequ_local(clp.sequ_local)
 	. free_endgaps(clp.free_endgaps)
