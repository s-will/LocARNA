/**
 * \file locarna.cc
 *
 * \brief Defines main function of locarna
 *
 * LocARNA: global and LOCal Alignment of RNA
 *
 * Copyright (C) Sebastian Will <will(@)informatik.uni-freiburg.de> 
 *               2005-2011
 * 
 */


#include <iostream>
#include <fstream>
#include <vector>

#include <memory> // for auto_ptr

//#include <math.h>

#include <LocARNA/sequence.hh>
#include <LocARNA/basepairs.hh>
#include <LocARNA/alignment.hh>
#include <LocARNA/aligner_n.hh>
#include <LocARNA/evaluator.hh>
#include <LocARNA/rna_data.hh>
#include <LocARNA/arc_matches.hh>
#include <LocARNA/match_probs.hh>
#include <LocARNA/ribosum.hh>
#include <LocARNA/anchor_constraints.hh>
#include <LocARNA/trace_controller.hh>
#include <LocARNA/ribosum85_60.icc>
#include <LocARNA/multiple_alignment.hh>
#include <LocARNA/sparsification_mapper.hh>

using namespace std;
using namespace LocARNA;

//! Version string (from configure.ac via autoconf system)
const std::string 
VERSION_STRING = (std::string)PACKAGE_STRING; 

// ------------------------------------------------------------
// Parameter


// ------------------------------------------------------------
//
// Options
//
#include <LocARNA/options.hh>

//! \brief Switch on/off trace back
//! @note never made it into command line
const bool DO_TRACE=true;

//! \brief Structure for command line parameters of locarna
//!
//! Encapsulating all command line parameters in a common structure
//! avoids name conflicts and makes downstream code more informative.
//!
struct command_line_parameters {
    //! only pairs with a probability of at least min_prob are taken into account
    double min_prob; 
    
    int match_score; //!< match score
    
    int mismatch_score; //!< mismatch score
    
    int indel_score; //!< indel extension score
    
    int indel_opening_score; //!< indel opening score
    
    int temperature; //!< temperature
    
    int struct_weight; //!< structure weight

    //! contribution of sequence similarity in an arc match (in percent)
    int tau_factor;

    bool no_lonely_pairs; //!< no lonely pairs option

    //! allow exclusions for maximizing alignment of connected substructures
    bool struct_local;

    bool sequ_local; //!< maximize alignment of subsequences

    //! specification of free end gaps, order left end sequence 1,
    //! right 1, left 2, right 2 e.g. "+---" allows free end gaps at
    //! the left end of the first alignment string ; "----" forbids
    //! free end gaps
    std::string free_endgaps;
    
    //! maximal difference for positions of alignment
    //! traces (only used for ends of arcs)
    int max_diff; 
    
    //! maximal difference between two arc ends, -1 is off
    int max_diff_am;

    //! pairwise reference alignment for max-diff heuristic,
    //!separator &
    std::string max_diff_pw_alignment;
    
    //! reference alignment for max-diff heuristic, name of clustalw
    //! format file
    std::string max_diff_alignment_file;

    //! use relaxed variant of max diff with reference alignment
    bool opt_max_diff_relax; 

    //! Score contribution per exclusion
    //! set to zero for unrestricted structure locality
    int exclusion_score; 
    
    //! expected probability of a base pair (null-model)
    double exp_prob;
    
    //! expected probability given?
    bool opt_exp_prob;

    //! width of alignment output
    int output_width;

    // ------------------------------------------------------------
    // File arguments
    
    //! first input file 
    std::string file1;
    
    //! second input file
    std::string file2;

    std::string clustal_out; //!< name of clustal output file

    bool opt_clustal_out; //!< whether to write clustal output to file

    std::string pp_out; //!< name of pp output file
    
    bool opt_pp_out; //!< whether to write pp output to file
    
    bool opt_alifold_consensus_dp; //!< whether to compute consensus dp by alifold

    bool opt_help; //!< whether to print help
    bool opt_version; //!< whether to print version
    bool opt_verbose; //!< whether to print verbose output
    bool opt_local_output; //!< whether to use local output
    bool opt_pos_output; //!< whether to output positions

    bool opt_write_structure; //!< whether to write structure


    bool opt_stacking; //!< whether to stacking

    std::string ribosum_file; //!< ribosum_file
    bool use_ribosum; //!< use_ribosum

    bool opt_probcons_file; //!< whether to probcons_file
    std::string probcons_file; //!< probcons_file

    bool opt_mea_alignment; //!< whether to mea_alignment

    bool opt_write_matchprobs; //!< whether to write_matchprobs
    bool opt_read_matchprobs; //!< whether to read_matchprobs
    std::string matchprobs_file; //!< matchprobs_file

    bool opt_write_arcmatch_scores; //!< whether to write_arcmatch_scores

    bool opt_read_arcmatch_scores; //!< whether to read arcmatch scores
    bool opt_read_arcmatch_probs; //!< whether to read arcmatch probabilities
    std::string arcmatch_scores_file; //!< arcmatch scores file

    int match_prob_method; //!< method for computing match probabilities

    double min_am_prob; //!< only matched arc-pair with a probability of at least min_am_prob are taken into account
    double min_bm_prob; //!< only matched base-pair with a probability of at least min_bm_prob are taken into account

    bool opt_subopt; //!< find suboptimal solution (either k-best or all solutions better than a threshold)

//    int kbest_k; //!< kbest_k
//    int subopt_threshold; //!< subopt_threshold

    std::string seq_constraints_A; //!< seq_constraints_A
    std::string seq_constraints_B; //!< seq_constraints_B

    bool opt_ignore_constraints; //!< whether to ignore_constraints

    int pf_struct_weight; //!< pf_struct_weight

    bool opt_mea_gapcost; //!< whether to use mea gapcost
    int mea_alpha; //!< mea alpha
    int mea_beta; //!< mea beta
    int mea_gamma; //!< mea gamma
    int probability_scale; //!< probability scale

    bool opt_eval; //!< whether to evaluate

    bool opt_normalized; //!< whether to do normalized alignment
    int normalized_L; //!< normalized_L

    double prob_unpaired_in_loop_threshold; // threshold for prob_unpaired_in_loop
    double prob_basepair_in_loop_threshold; // threshold for prob_basepait_in_loop

};


//! \brief holds command line parameters of locarna  
command_line_parameters clp;


//! defines command line parameters
option_def my_options[] = {
    {"help",'h',&clp.opt_help,O_NO_ARG,0,O_NODEFAULT,"","Help"},
    {"version",'V',&clp.opt_version,O_NO_ARG,0,O_NODEFAULT,"","Version info"},
    {"verbose",'v',&clp.opt_verbose,O_NO_ARG,0,O_NODEFAULT,"","Verbose"},

    {"",0,0,O_SECTION,0,O_NODEFAULT,"","Scoring parameters"},

    {"match",'m',0,O_ARG_INT,&clp.match_score,"50","score","Match score"},
    {"mismatch",'M',0,O_ARG_INT,&clp.mismatch_score,"0","score","Mismatch score"},
    {"ribosum-file",0,0,O_ARG_STRING,&clp.ribosum_file,"RIBOSUM85_60","f","Ribosum file"},
    {"use-ribosum",0,0,O_ARG_BOOL,&clp.use_ribosum,"true","bool","Use ribosum scores"},
    {"indel",'i',0,O_ARG_INT,&clp.indel_score,"-350","score","Indel score"},
//    {"indel-opening",0,0,O_ARG_INT,&clp.indel_opening_score,"0","score","Indel opening score"},
    {"struct-weight",'s',0,O_ARG_INT,&clp.struct_weight,"200","score","Maximal weight of 1/2 arc match"},
    {"exp-prob",'e',&clp.opt_exp_prob,O_ARG_DOUBLE,&clp.exp_prob,O_NODEFAULT,"prob","Expected probability"},
    {"tau",'t',0,O_ARG_INT,&clp.tau_factor,"0","factor","Tau factor in percent"},
//    {"exclusion",'E',0,O_ARG_INT,&clp.exclusion_score,"0","score","Exclusion weight"},
//    {"stacking",0,&clp.opt_stacking,O_NO_ARG,0,O_NODEFAULT,"","Use stacking terms (needs stack-probs by RNAfold -p2)"},

/*    {"",0,0,O_SECTION,0,O_NODEFAULT,"","Type of locality"},

    {"struct-local",0,0,O_ARG_BOOL,&clp.struct_local,"false","bool","Structure local"},
    {"sequ-local",0,0,O_ARG_BOOL,&clp.sequ_local,"false","bool","Sequence local"},
    {"free-endgaps",0,0,O_ARG_STRING,&clp.free_endgaps,"----","spec","Whether and which end gaps are free. order: L1,R1,L2,R2"},
    {"normalized",0,&clp.opt_normalized,O_ARG_INT,&clp.normalized_L,"0","L","Normalized local alignment with parameter L"},
*/
    
    {"",0,0,O_SECTION,0,O_NODEFAULT,"","Controlling output"},

    {"width",'w',0,O_ARG_INT,&clp.output_width,"120","columns","Output width"},
    {"clustal",0,&clp.opt_clustal_out,O_ARG_STRING,&clp.clustal_out,O_NODEFAULT,"file","Clustal output"},
    {"pp",0,&clp.opt_pp_out,O_ARG_STRING,&clp.pp_out,O_NODEFAULT,"file","PP output"},
    
#ifdef HAVE_LIBRNA
    {"alifold-consensus-dp",0,&clp.opt_alifold_consensus_dp,O_NO_ARG,0,O_NODEFAULT,"","Compute consensus dot plot by alifold"},
#endif

//    {"local-output",'L',&clp.opt_local_output,O_NO_ARG,0,O_NODEFAULT,"","Output only local sub-alignment"},
//    {"pos-output",'P',&clp.opt_pos_output,O_NO_ARG,0,O_NODEFAULT,"","Output only local sub-alignment positions"},
    {"write-structure",0,&clp.opt_write_structure,O_NO_ARG,0,O_NODEFAULT,"","Write guidance structure in output"},

    {"",0,0,O_SECTION,0,O_NODEFAULT,"","Heuristics for speed accuracy trade off"},

    {"min-prob",'p',0,O_ARG_DOUBLE,&clp.min_prob,"0.0005","prob","Minimal probability"},
    {"max-diff-am",'D',0,O_ARG_INT,&clp.max_diff_am,"-1","diff","Maximal difference for sizes of matched arcs"},
    {"max-diff",'d',0,O_ARG_INT,&clp.max_diff,"-1","diff","Maximal difference for alignment traces"},
    {"max-diff-aln",0,0,O_ARG_STRING,&clp.max_diff_alignment_file,"","aln file","Maximal difference relative to given alignment (file in clustalw format))"},
    {"max-diff-pw-aln",0,0,O_ARG_STRING,&clp.max_diff_pw_alignment,"","alignment","Maximal difference relative to given alignment (string, delim=&)"},
    {"max-diff-relax",0,&clp.opt_max_diff_relax,O_NO_ARG,0,O_NODEFAULT,"","Relax deviation constraints in multiple aligmnent"},
    {"min-am-prob",'a',0,O_ARG_DOUBLE,&clp.min_am_prob,"0.0005","amprob","Minimal Arc-match probability"},
    {"min-bm-prob",'b',0,O_ARG_DOUBLE,&clp.min_bm_prob,"0.0005","bmprob","Minimal Base-match probability"},
    {"prob_unpaired_in_loop_threshold",'p',0,O_ARG_DOUBLE,&clp.prob_unpaired_in_loop_threshold,"0.001","threshold","Threshold for prob_unpaired_in_loop"},
    {"prob_basepair_in_loop_threshold",'p',0,O_ARG_DOUBLE,&clp.prob_basepair_in_loop_threshold,"0.001","threshold","Threshold for prob_basepair_in_loop"}, //todo: is the default threshold value reasonable?
    
    {"",0,0,O_SECTION,0,O_NODEFAULT,"","Special sauce options"},
//    {"kbest",0,&clp.opt_subopt,O_ARG_INT,&clp.kbest_k,"-1","k","Enumerate k-best alignments"},
//    {"better",0,&clp.opt_subopt,O_ARG_INT,&clp.subopt_threshold,"-1000000","t","Enumerate alignments better threshold t"},
    
    {"",0,0,O_SECTION,0,O_NODEFAULT,"","Options for controlling MEA score"},

    {"mea-alignment",0,&clp.opt_mea_alignment,O_NO_ARG,0,O_NODEFAULT,"","Do MEA alignment"},
    {"probcons-file",0,&clp.opt_probcons_file,O_ARG_STRING,&clp.probcons_file,O_NODEFAULT,"file","Probcons parameter file"},

    {"match-prob-method",0,0,O_ARG_INT,&clp.match_prob_method,"0","int","Method for computation of match probs"},
    {"temperature",0,0,O_ARG_INT,&clp.temperature,"150","int","Temperature for PF-computation"},
    {"pf-struct-weight",0,0,O_ARG_INT,&clp.pf_struct_weight,"200","weight","Structure weight in PF-computation"},

    {"mea-gapcost",0,&clp.opt_mea_gapcost,O_NO_ARG,0,O_NODEFAULT,"","Use gap cost in mea alignment"},   
    {"mea-alpha",0,0,O_ARG_INT,&clp.mea_alpha,"0","weight","Weight alpha for MEA"},
    {"mea-beta",0,0,O_ARG_INT,&clp.mea_beta,"200","weight","Weight beta for MEA"},
    {"mea-gamma",0,0,O_ARG_INT,&clp.mea_gamma,"100","weight","Weight gamma for MEA"},
    {"probability-scale",0,0,O_ARG_INT,&clp.probability_scale,"10000","scale","Scale for probabilities/resolution of mea score"},

    {"write-match-probs",0,&clp.opt_write_matchprobs,O_ARG_STRING,&clp.matchprobs_file,O_NODEFAULT,"file","Write match probs to file (don't align!)"},
    {"read-match-probs",0,&clp.opt_read_matchprobs,O_ARG_STRING,&clp.matchprobs_file,O_NODEFAULT,"file","Read match probabilities from file"},

    {"write-arcmatch-scores",0,&clp.opt_write_arcmatch_scores,O_ARG_STRING,&clp.arcmatch_scores_file,O_NODEFAULT,"file","Write arcmatch scores (don't align!)"},
    {"read-arcmatch-scores",0,&clp.opt_read_arcmatch_scores,O_ARG_STRING,&clp.arcmatch_scores_file,O_NODEFAULT,"file","Read arcmatch scores"},
    {"read-arcmatch-probs",0,&clp.opt_read_arcmatch_probs,O_ARG_STRING,&clp.arcmatch_scores_file,O_NODEFAULT,"file","Read arcmatch probabilities (weight by mea_beta/100)"},
    
    {"",0,0,O_SECTION,0,O_NODEFAULT,"","Constraints"},

//    {"noLP",0,&clp.no_lonely_pairs,O_NO_ARG,0,O_NODEFAULT,"","No lonely pairs"},
//    {"anchorA",0,0,O_ARG_STRING,&clp.seq_constraints_A,"","string","Anchor constraints sequence A"},
//    {"anchorB",0,0,O_ARG_STRING,&clp.seq_constraints_B,"","string","Anchor constraints sequence B"},
//    {"ignore-constraints",0,&clp.opt_ignore_constraints,O_NO_ARG,0,O_NODEFAULT,"","Ignore constraints in pp-file"},
    

/*    {"",0,0,O_SECTION_HIDE,0,O_NODEFAULT,"","Mode of operation"},
    {"eval",0,&clp.opt_eval,O_NO_ARG,0,O_NODEFAULT,"","Turn on evaluation mode"},
*/
    {"",0,0,O_SECTION,0,O_NODEFAULT,"","RNA sequences and pair probabilities"},

    {"",0,0,O_ARG_STRING,&clp.file1,O_NODEFAULT,"file 1","Basepairs input file 1 (alignment in eval mode)"},
    {"",0,0,O_ARG_STRING,&clp.file2,O_NODEFAULT,"file 2","Basepairs input file 2 (dp dir in eval mode)"},
    {"",0,0,0,0,O_NODEFAULT,"",""}
};


// ------------------------------------------------------------



// ------------------------------------------------------------
// MAIN

/** 
 * \brief Main method of executable locarna
 * 
 * @param argc argument counter
 * @param argv argument vector
 * 
 * @return success
 */
int
main(int argc, char **argv) {

    typedef std::vector<int>::size_type size_type;

    // ------------------------------------------------------------
    // Process options
    bool process_success=process_options(argc,argv,my_options);

    if (clp.opt_help) {
	cout << "locarna - a tool for pairwise (global and local) alignment of RNA!"<<endl<<endl;
	
	cout << VERSION_STRING<<endl<<endl;

	print_help(argv[0],my_options);

	cout << "Report bugs to <will (at) informatik.uni-freiburg.de>."<<endl<<endl;
	exit(0);
    }

    if (clp.opt_version || clp.opt_verbose) {
	cout << "locarna ("<< VERSION_STRING<<")"<<endl;
	if (clp.opt_version) exit(0); else cout <<endl;
    }

    if (!process_success) {
	std::cerr << "ERROR --- "
		  <<O_error_msg<<std::endl;
	printf("USAGE: ");
	print_usage(argv[0],my_options);
	printf("\n");
	exit(-1);
    }
    
    if (clp.opt_verbose) {
	print_options(my_options);
    }
    

    // --------------------
    //Forbid unsupported option of LocARNA_N
    if ( clp.struct_local )
    {
	std::cerr << "Exclusions is not supported" << std::endl;
	exit (-1);
    }
    if ( clp.indel_opening_score != 0 )
    {
	std::cerr << "Affine gap cost is not supported" << std::endl;
	exit (-1);
    }


    if( clp.no_lonely_pairs )
    {
	std::cerr << "No lonely pairs option is not supported" << std::endl;
	exit (-1);
    }
    if( clp.sequ_local )
    {
	std::cerr << "Local sequence alignment is not supported" << std::endl;
	exit (-1);
    }
    if( clp.opt_stacking )
    {
	std::cerr << "Stacking is not supported" << std::endl;
	exit (-1);
    }
  /*  if(clp.free_endgaps.compare("----") != 0 )
    {
	std::cerr << "Free end gaps is not supported" << std::endl;
	exit (-1);
    }
    */
    if (clp.opt_subopt) {
    	std::cerr
      			<< "ERROR: suboptimal alignment not supported."
      			<<std::endl;
        exit(-1);
    }




    // ------------------------------------------------------------
    // parameter consistency
    if (clp.opt_read_arcmatch_scores && clp.opt_read_arcmatch_probs) {
	std::cerr << "You cannot specify arc match score and probabilities file simultaneously."<<std::endl;
	exit(-1);
    }
    
    if (clp.probability_scale<=0) {
	std::cerr << "Probability scale must be greater 0."<<std::endl;
	exit(-1);
    }
    
    if (clp.struct_weight<0) {
	std::cerr << "Structure weight must be greater equal 0."<<std::endl;
	exit(-1);
    }

    // ----------------------------------------
    // temporarily turn off stacking unless background prob is set
    //
    if (clp.opt_stacking && !clp.opt_exp_prob) {
	std::cerr << "WARNING: stacking turned off. "
		  << "Stacking requires setting a background probability "
		  << "explicitely (option --exp-prob)." << std::endl;
	clp.opt_stacking=false;
    }


    // ----------------------------------------  
    // Ribosum matrix
    //
    std::auto_ptr<RibosumFreq> ribosum(NULL);
	
    if (clp.use_ribosum) {
	if (clp.ribosum_file == "RIBOSUM85_60") {
	    if (clp.opt_verbose) {
		std::cout <<"Use built-in ribosum."<<std::endl;
	    }
	  	    ribosum = auto_ptr<RibosumFreq>(new Ribosum85_60);
	} else {
	    ribosum = auto_ptr<RibosumFreq>(new RibosumFreq(clp.ribosum_file));
	}	
	/*
	  std::cout <<" A: "<< ribosum->base_nonstruct_prob('A')
	  <<" C: "<< ribosum->base_nonstruct_prob('C')
	  <<" G: "<< ribosum->base_nonstruct_prob('G')
	  <<" U: "<< ribosum->base_nonstruct_prob('U')
	  << std::endl;
	
	  ribosum->print_basematch_scores_corrected();
	*/
    }
    
    // ----------------------------------------
    // Scoring Parameter
    //
    ScoringParams scoring_params(clp.match_score,
				 clp.mismatch_score,
				 // In true mea alignment gaps are only 
				 // scored for computing base match probs.
				 // Consequently, we set the indel and indel opening cost to 0
				 // for the case of mea alignment!
				 (clp.opt_mea_alignment && !clp.opt_mea_gapcost)
				 ?0
				 :clp.indel_score * (clp.opt_mea_gapcost?clp.probability_scale/100:1),
				 (clp.opt_mea_alignment && !clp.opt_mea_gapcost)
				 ?0
				 :clp.indel_opening_score * (clp.opt_mea_gapcost?clp.probability_scale/100:1),
				 ribosum.get(),
				 clp.struct_weight,
				 clp.tau_factor,
				 clp.exclusion_score,
				 clp.opt_exp_prob?clp.exp_prob:-1,
				 clp.temperature,
				 clp.opt_stacking,
				 clp.opt_mea_alignment,
				 clp.mea_alpha,
				 clp.mea_beta,
				 clp.mea_gamma,
				 clp.probability_scale
				 );

    
    // ----------------------------------------
    // CHOOSE MODE OF OPERATION
    //
    // whether to do evaluation
    //
    
    if (clp.opt_eval) {
	std::cout <<"Evaluation Mode"<<std::endl;
	std::cout <<"==============="<<std::endl;
	
	Evaluator e(clp.file1,clp.file2,&scoring_params);
	std::cout <<"SCORE: "<< e.eval() << std::endl;
	
	std::exit(0);
    }
    
    
    // ------------------------------------------------------------
    // Get input data and generate data objects
    //
<<<<<<< HEAD
=======
    
    PFoldParams params(clp.no_lonely_pairs,clp.opt_stacking);

    RnaData rnadataA(clp.file1,true,clp.opt_stacking,true);
    if (!rnadataA.pairProbsAvailable() || !rnadataA.inLoopProbsAvailable()) {
	rnadataA.computeEnsembleProbs(params,true);
    }

    RnaData rnadataB(clp.file2,true,clp.opt_stacking,true);
    if (!rnadataB.pairProbsAvailable() || !rnadataB.inLoopProbsAvailable()) {
	rnadataB.computeEnsembleProbs(params,true);
    }
>>>>>>> 4acb3324


    MultipleAlignment maA(clp.file1,MultipleAlignment::FASTA);
    MultipleAlignment maB(clp.file2,MultipleAlignment::FASTA);
    //    cout << "name1: " << maA.seqentry(0).name() << endl;
    //    cout << "name2: " << maB.seqentry(0).name() << endl;
    Sequence seqA(maA);
    Sequence seqB(maB);

    RnaData rnadataA(seqA,true,clp.opt_stacking);
    RnaData rnadataB(seqB,true,clp.opt_stacking);

    size_type lenA=seqA.length();
    size_type lenB=seqB.length();

        // --------------------
    // handle max_diff restriction  
    
    // missing: proper error handling in case that lenA, lenB, and max_diff_pw_alignment/max_diff_alignment_file are incompatible 
    
    // do inconsistency checking for max_diff_pw_alignment and max_diff_alignment_file
    //
    if (clp.max_diff_pw_alignment!="" && clp.max_diff_alignment_file!="") {
	std::cerr <<"Cannot simultaneously use both options --max-diff-pw-alignemnt and --max-diff-alignment-file."<<std::endl;
	exit(-1);
    }

    // construct TraceController and check inconsistency for with multiplicity of sequences
    //

    MultipleAlignment *multiple_ref_alignment=NULL;
    
    if (clp.max_diff_alignment_file!="") {
	multiple_ref_alignment = new MultipleAlignment(clp.max_diff_alignment_file);
    } else if (clp.max_diff_pw_alignment!="") {
	if ( seqA.row_number()!=1 || seqB.row_number()!=1 ) {
	    std::cerr << "Cannot use --max-diff-pw-alignemnt for aligning of alignments." << std::endl;
	    exit(-1);
	}
	
	multiple_ref_alignment = new MultipleAlignment(seqA.names()[0],seqB.names()[0],clp.max_diff_pw_alignment);
    }

    // if (multiple_ref_alignment) {
    // 	std::cout<<"Reference aligment:"<<std::endl;
    // 	multiple_ref_alignment->print_debug(std::cout);
    // 	std::cout << std::flush;
    // }
    
    TraceController trace_controller(seqA,seqB,multiple_ref_alignment,clp.max_diff,clp.opt_max_diff_relax);
    
    
    // ------------------------------------------------------------
    // Handle constraints (optionally)
    
    std::string seqCA = clp.seq_constraints_A;
    std::string seqCB = clp.seq_constraints_B;

    if (!clp.opt_ignore_constraints) {
	if ( seqCA=="" ) seqCA = rnadataA.get_seq_constraints();
	if ( seqCB=="" ) seqCB = rnadataB.get_seq_constraints();
    }

    AnchorConstraints seq_constraints(seqA.length(),seqCA,
				      seqB.length(),seqCB);
    
    if (clp.opt_verbose) {
	if (! seq_constraints.empty()) {
	    std::cout << "Found sequence constraints."<<std::endl;
	}
    }
    
    // ----------------------------------------
    // construct set of relevant arc matches
    //
    ArcMatches *arc_matches;
    
    // ------------------------------------------------------------
    // handle reading and writing of arcmatch_scores
    //
    // (needed for mea alignment with probabilistic consistency transformation of arc match scores)
    //
    if (clp.opt_read_arcmatch_scores || clp.opt_read_arcmatch_probs) {
	if (clp.opt_verbose) {
	    std::cout << "Read arcmatch scores from file " << clp.arcmatch_scores_file << "." <<std::endl;
	}
	arc_matches = new ArcMatches(seqA,
				     seqB,
				     clp.arcmatch_scores_file,
				     (clp.opt_read_arcmatch_probs
				      ?((clp.mea_beta*clp.probability_scale)/100)
				      :-1),
				     ((clp.max_diff_am!=-1)
				      ?(size_type)clp.max_diff_am
				      :std::max(lenA,lenB)),
				     trace_controller,
				     seq_constraints
				     );
    } else {
	// initialize from RnaData
	arc_matches = new ArcMatches(rnadataA,
				     rnadataB,
				     clp.min_prob,
				     (clp.max_diff_am!=-1)?(size_type)clp.max_diff_am:std::max(lenA,lenB),
				     trace_controller,
				     seq_constraints
				     );
    }
    
    BasePairs bpsA = arc_matches->get_base_pairsA();
    BasePairs bpsB = arc_matches->get_base_pairsB();
    
    // ----------------------------------------
    // report on input in verbose mode
    if (clp.opt_verbose) {
	std::cout << "Sequence A: "<<std::endl;
	seqA.write(cout);
	std::cout<<" (Length:"<< seqA.length()<<", Basepairs:"<<bpsA.num_bps() << ")" <<std::endl;

	std::cout << "Sequence B: "<<std::endl;
	seqB.write(cout);
	std::cout<<" (Length:"<< seqB.length()<<", Basepairs:"<<bpsB.num_bps() << ")" <<std::endl;

	cout <<std::endl 
	     <<"Base Pair Matches: "<<arc_matches->num_arc_matches() << "." <<std::endl;
	// cout << "Base Identity: "<<(seq_identity(seqA,seqB)*100)<<endl; 
    }

    // construct sparsification mapper for seqs A,B
    SparsificationMapper mapperA(bpsA, rnadataA, clp.prob_unpaired_in_loop_threshold, clp.prob_basepair_in_loop_threshold, true);
    SparsificationMapper mapperB(bpsB, rnadataB, clp.prob_unpaired_in_loop_threshold, clp.prob_basepair_in_loop_threshold, true);

    // ------------------------------------------------------------
    // Sequence match probabilities (for MEA-Alignment)
    //
    MatchProbs *match_probs=0L;

    if (clp.opt_read_matchprobs && !clp.opt_mea_alignment) {
	std::cerr << "Warning: clp.opt_read_matchprobs ignored for non-mea alignment.\n"; 
    }

    if (clp.opt_write_matchprobs || clp.opt_mea_alignment) {
	match_probs = new MatchProbs;

	if (!clp.use_ribosum) {
	    std::cerr << "WARNING: Ribosum scoring used for mea_alignment and computing matchprobs."<<std::endl;
	}

	if (clp.opt_read_matchprobs) {
	    match_probs->read_sparse(clp.matchprobs_file,seqA.length(),seqB.length());
	} else {
	    if (clp.match_prob_method==1) {
		if (!clp.opt_probcons_file) {
		    std::cerr << "Probcons parameter file required for pairHMM-style computation"
			      <<" of basematch probabilities."<<std::endl;
		    print_usage(argv[0],my_options);
		    std::cerr << std::endl;
		    exit(-1);
		}
		if (clp.opt_verbose) {
		    std::cout << "Compute match probabilities using pairHMM."<<std::endl; 
		}

		match_probs->pairHMM_probs(seqA,seqB,clp.probcons_file);
	    } else {
		bool sl=clp.sequ_local;
		if (clp.match_prob_method==2) sl=true;
		if (clp.match_prob_method==3) sl=false;

		if (clp.opt_verbose) {
		    std::cout << "Compute match probabilities using PF sequence alignment."<<std::endl; 
		}

		match_probs->pf_probs(rnadataA,rnadataB,
				      ribosum->get_basematch_scores(),
				      ribosum->alphabet(),
				      clp.indel_opening_score/100.0,
				      clp.indel_score/100.0,
				      clp.pf_struct_weight/100.0,
				      clp.temperature/100.0,
				      sl);
	    }
	}

	if (clp.opt_write_matchprobs) {
	    if (clp.opt_verbose) {
		std::cout << "Write match probabilities to file "<<clp.matchprobs_file<<"."<<std::endl; 
	    }

	    match_probs->write_sparse(clp.matchprobs_file,1.0/clp.probability_scale);
	    if (!clp.opt_write_arcmatch_scores) exit(0); // else we exit there!
	}
    }
   

    // ----------------------------------------
    // construct scoring
   
    Scoring scoring(seqA,seqB,arc_matches,match_probs,&scoring_params);    

    if (clp.opt_write_arcmatch_scores) {
	if (clp.opt_verbose) {
	    std::cout << "Write arcmatch scores to file "<< clp.arcmatch_scores_file<<" and exit."<<std::endl;
	}
	arc_matches->write_arcmatch_scores(clp.arcmatch_scores_file,scoring);
	exit(0);
    }
        

    // ------------------------------------------------------------
    // Computation of the alignment score
    //

    // parameter for the alignment
    AlignerParams aligner_params(clp.no_lonely_pairs,
				 clp.struct_local,
				 clp.sequ_local,
				 clp.free_endgaps,
				 trace_controller,
				 clp.max_diff_am,
				 clp.min_am_prob,
				 clp.min_bm_prob,
				 clp.opt_stacking,
				 seq_constraints
				 );
    
    // initialize aligner object, which does the alignment computation
    AlignerN aligner(seqA, seqB, mapperA, mapperB, *arc_matches, &aligner_params, &scoring);

    
    // enumerate suboptimal alignments (using interval splitting)
    if (clp.opt_subopt) {
    	std::cerr << "ERROR: suboptimal alignment not supported." << std::endl;

	/*aligner.suboptimal(clp.kbest_k,
			   clp.subopt_threshold,
			   clp.opt_normalized,
			   clp.normalized_L,
			   clp.output_width,
			   clp.opt_verbose,
			   clp.opt_local_output,
			   clp.opt_pos_output,
			   clp.opt_write_structure
			   );
	exit(0);
	*/
    }
    
    infty_score_t score;

    // if option --normalized <L> is given, then do normalized local alignemnt
    if (clp.opt_normalized) {
    	  std::cerr
    			<< "ERROR: Normalized alignment not supported."
    			<<std::endl;
      exit(-1);


	// do some option consistency checks and output errors
	if (clp.struct_local) {
	    std::cerr 
		<< "ERROR: Normalized structure local alignment not supported."
		<<std::endl
		<< "LocARNA ignores struct_local option."<<std::endl;
	    exit(-1);
	}
	if (!clp.sequ_local) { // important: in the Aligner class, we rely on this
	    std::cerr 
		<< "ERROR: Normalized alignment requires option --sequ_local."<<std::endl;
	    exit(-1);
	}
//	score = aligner.normalized_align(clp.normalized_L,clp.opt_verbose);
	
    } else {
	
	// ========== STANDARD CASE ==========
	
    	// otherwise compute the best alignment
	score = aligner.align();
    
    }
    
    // ----------------------------------------
    // report score
    //
    std::cout << "Score: "<<score<<std::endl;


    // ------------------------------------------------------------
    // Traceback
    //
    if ((!clp.opt_normalized) && DO_TRACE) {
	    
	if (clp.opt_verbose) {
	    std::cout << "Traceback."<<std::endl;
	}
	
	aligner.trace();
	
	// for debugging:
	//if (clp.opt_verbose)
	//    aligner.get_alignment().write_debug(std::cout);
    }
    
    if (clp.opt_normalized || DO_TRACE) { // if we did a trace (one way or
				      // the other)

	aligner.get_alignment().write(std::cout, 
				      clp.output_width,
				      score,
				      clp.opt_local_output,
				      clp.opt_pos_output,
				      clp.opt_write_structure
				      );
	std::cout<<endl;
	
	// test MultipleAlignment
	if (clp.opt_verbose) {
	    MultipleAlignment resultMA(aligner.get_alignment());
	    //std::cout << "MultipleAlignment"<<std::endl; 
	    //resultMA.print_debug(cout);
	    if (multiple_ref_alignment) {
		std::cout << "Deviation to reference: "<< multiple_ref_alignment->deviation(resultMA)<<std::endl;
	    }
	}
	
	// ----------------------------------------
	// optionally write output formats
	//
	if (clp.opt_clustal_out) {
	    ofstream out(clp.clustal_out.c_str());
	    if (out.good()) {
		aligner.get_alignment().write_clustal(out, clp.output_width,
						      score,
						      clp.opt_local_output,
						      clp.opt_pos_output,
						      true,
						      clp.opt_write_structure
						      );
	    } else {
		cerr << "Cannot write to "<<clp.clustal_out<<endl<<"! Exit.";
		exit(-1);
	    }
	}
	if (clp.opt_pp_out) {

	    // if compiled without vienna rna lib, deactivate alifold
	    // consensus dot plot option
#         ifndef HAVE_LIBRNA
	    clp.opt_alifold_consensus_dp=false;
#         endif

	    ofstream out(clp.pp_out.c_str());
	    if (out.good()) {
		aligner.get_alignment().
		    write_pp(out,bpsA,bpsB,
			     scoring,
			     seq_constraints,
			     clp.output_width,
			     clp.opt_alifold_consensus_dp);
	    } else {
		cerr << "Cannot write to "<<clp.pp_out<<endl<<"! Exit.";
		exit(-1);
	    }
	}
    }
    
    // ----------------------------------------
    // DONE
    exit(0);
}<|MERGE_RESOLUTION|>--- conflicted
+++ resolved
@@ -511,9 +511,7 @@
     // ------------------------------------------------------------
     // Get input data and generate data objects
     //
-<<<<<<< HEAD
-=======
-    
+
     PFoldParams params(clp.no_lonely_pairs,clp.opt_stacking);
 
     RnaData rnadataA(clp.file1,true,clp.opt_stacking,true);
@@ -525,19 +523,10 @@
     if (!rnadataB.pairProbsAvailable() || !rnadataB.inLoopProbsAvailable()) {
 	rnadataB.computeEnsembleProbs(params,true);
     }
->>>>>>> 4acb3324
-
-
-    MultipleAlignment maA(clp.file1,MultipleAlignment::FASTA);
-    MultipleAlignment maB(clp.file2,MultipleAlignment::FASTA);
-    //    cout << "name1: " << maA.seqentry(0).name() << endl;
-    //    cout << "name2: " << maB.seqentry(0).name() << endl;
-    Sequence seqA(maA);
-    Sequence seqB(maB);
-
-    RnaData rnadataA(seqA,true,clp.opt_stacking);
-    RnaData rnadataB(seqB,true,clp.opt_stacking);
-
+
+    Sequence seqA=rnadataA.get_sequence();
+    Sequence seqB=rnadataB.get_sequence();
+    
     size_type lenA=seqA.length();
     size_type lenB=seqB.length();
 
