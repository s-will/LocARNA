--- conflicted
+++ resolved
@@ -188,12 +188,9 @@
 	    
     }
     
-<<<<<<< HEAD
 #endif
     
     // print_debug(std::cout);
-=======
->>>>>>> 782de4c3
 }
 
 void
