--- conflicted
+++ resolved
@@ -219,11 +219,7 @@
 	alignment relative to a given alignment.  Change handling of
 	max-diff-match in case of unequal length: instead of relaxing
 	constraint, change constraint to |i*(lenB/lenA)-j|<=max-diff
-<<<<<<< HEAD
 	Add multiple alignment class to support construction of EdgeController.
-=======
-	Add multiple alignment class to support construction of EdgeController.
 
 Nov, 2010
-	Change Copyright to GPL v2 and update README
->>>>>>> 4b23c43a
+	Change Copyright to GPL v2 and update README